<<<<<<< HEAD
# Cleanflight

![Cleanflight](docs/assets/cleanflight/cleanflight-logo-light-wide-1-240px.jpg)

Cleanflight is flight controller software for multi-rotor and fixed wings.  The Cleanflight project, and related projects such as Betaflight and iNav are
used on the majority of flight controllers used around the world.  There is no other software used on as many flight-controllers!

* If you're looking for experimental new features and don't mind doing your homework, checkout the [betaflight fork](https://github.com/betaflight/betaflight).
* If you're looking for advanced navigation features then check out the [iNav fork](https://github.com/iNavFlight/inav).
* All other users should use Cleanflight.

Features:

* Awesome flight performance as trusted by the majority of Acrobatic and Racing Drone pilots.
* Support for modern STM32 based processors F1/F3/F4/F7.
* Support for modern accelerometer/gyro/barometer/compass sensors.
* Support for modern ESC technologies DSHOT/ONESHOT and legacy PWM.
* Support for Multi-color RGB LED strip support.
* Advanced on-board telemetry logging (Blackbox).
* Wide support of receivers (SBus/iBus/SumD/SumH/PPM/PWM/CRSF/JetiExBus)
* Wide support of telemetry protocols (FrSky/SmartPort/S.Port/HoTT/iBus/LTM/MavLink/CRSF/SRXL).
* Built-in OSD support & configuration without needing third-party OSD software/firmware/comm devices.
* Support for external OSD slave systems.
* VTX support (RTC6705/Unify Pro(SmartAudio)/IRC Tramp/etc).
* and MUCH, MUCH more.
=======
![BetaFlight Notice, version 3.2 will be the last version of Betaflight to support STM32F1 based flight controllers, this includes NAZE, CC3D (original) and CJMCU like flight controllers](https://raw.githubusercontent.com/wiki/betaflight/betaflight/images/betaflight/bf3_2_notice.png)

![BetaFlight](https://raw.githubusercontent.com/wiki/betaflight/betaflight/images/betaflight/bf_logo.png)
>>>>>>> ea896e54

## Installation & Documentation

* Cleanflight documentation - https://github.com/cleanflight/cleanflight/tree/master/docs
* Betaflight Wiki -  https://github.com/betaflight/betaflight/wiki 

## Support

Your first place for support are the [Cleanflight forums on RCGroups](https://www.rcgroups.com/forums/showthread.php?2249574-Cleanflight-firmware-for-STM32F3-based-FCBs-Check-First-Post-Please!!)

The Github issue tracker is NOT for end-user support.

## IRC Support and Developers Channel

There's a dedicated Cleanflight IRC channel on the Freenode IRC network. Many users and some of the developers frequent there, and it is a helpful and friendly community - but there are two important things to keep in mind: First and most importantly, please go ahead and ask if you have questions, but **make sure you wait around long enough for a reply**. Next, sometimes people are out flying, asleep or at work and can't answer immediately, even though they are present in the channel. This is how IRC works: Many people stay logged in, even though they are not actively participating in the discussion all the time. Have a seat, grab a drink and hang around if it's a quiet time of day.

irc://irc.freenode.net/#cleanflight

If you are using Windows and don't have an IRC client installed, take a look at [HydraIRC](http://hydrairc.com/).

There's a dedicated Slack chat channel for betaflight here:

http://www.betaflight.tk/

Etiquette: Don't ask to ask and please wait around long enough for a reply - sometimes people are out flying, asleep or at work and can't answer immediately.

## Videos

There is a dedicated Cleanflight YouTube channel which has progress update videos, flight demonstrations, instructions and other related videos.

https://www.youtube.com/playlist?list=PL6H1fAj_XUNVBEcp8vbMH2DrllZAGWkt8

Please subscribe and '+1' the videos if you find them useful.

## Configuration Tool

To configure Cleanflight you should use the [Cleanflight-configurator GUI tool](https://chrome.google.com/webstore/detail/cleanflight-configurator/enacoimjcgeinfnnnpajinjgmkahmfgb) (Windows/OSX/Linux).

The source for it is here:

https://github.com/cleanflight/cleanflight-configurator

Note: the configurator auto-updates itself if installed using Chrome, if you need an old version to use old firmware then you can get them here:

https://github.com/cleanflight/cleanflight-configurator/releases


## Contributing

Contributions are welcome and encouraged.  You can contribute in many ways:

* Documentation updates and corrections.
* How-To guides - received help? Help others!
* Bug reporting & fixes.
* New feature ideas & suggestions.

See [CONTRIBUTING.md](CONTRIBUTING.md)

## Developers

Please refer to the development section in the [docs/development](https://github.com/cleanflight/cleanflight/tree/master/docs/development) folder.

TravisCI is used to run automatic builds: https://travis-ci.org/cleanflight/cleanflight

https://travis-ci.org/cleanflight/cleanflight

[![Build Status](https://travis-ci.org/cleanflight/cleanflight.svg?branch=master)](https://travis-ci.org/cleanflight/cleanflight)

## Cleanflight Releases
https://github.com/cleanflight/cleanflight/releases

## Open Source

Cleanflight is software that is **open source** and is available free of charge without warranty to all users.

The license is GPL3.

## Project/Fork History

Cleanflight is forked from Baseflight, which is now dead, all primary development happens in Cleanflight, betaflight and iNav forks.

Cleanflight v2.x -> betaflight -> cleanflight v1.x -> baseflight -> multiwii

## Contributors

Thanks goes to all those whom have contributed to Cleanflight and its origins.

Primary developers:
* Dominic Clifton (hydra) - *cleanflight founder*
* Boris B (borisbstyle) - *betaflight founder*
* digitalentity - *inav founder*
* Martin Budden (martinbudden)
* Jason Blackman (blckmn)

Big thanks to current and past contributors:
* **Alexinparis** (for MultiWii),
* **timecop** (for Baseflight),
* **Sambas** (for the original STM32F4 port).
* Bardwell, Joshua (joshuabardwell)
* ctzsnooze
* Höglund, Anders (andershoglund) 
* Ledvin, Peter (ledvinap) - **IO code awesomeness!**
* kc10kevin
* Keeble, Gary (MadmanK)
* Keller, Michael (mikeller) - **Configurator brilliance**
* Kravcov, Albert (skaman82) - **Configurator brilliance**
* MJ666
* Nathan (nathantsoi)
* ravnav
* sambas - **bringing us the F4**
* savaga
* Stålheim, Anton (KiteAnton)
* prodrone - **failsafe work**
* **ctn** - **for the original Configurator**

And many many others who haven't been mentioned....
<|MERGE_RESOLUTION|>--- conflicted
+++ resolved
@@ -1,7 +1,8 @@
-<<<<<<< HEAD
 # Cleanflight
 
 ![Cleanflight](docs/assets/cleanflight/cleanflight-logo-light-wide-1-240px.jpg)
+
+IMPORTANT NOTICE: Support for STM32F1 based flight controllers will be removed in late 2017, this includes NAZE, CC3D (original) and CJMCU like flight controllers.
 
 Cleanflight is flight controller software for multi-rotor and fixed wings.  The Cleanflight project, and related projects such as Betaflight and iNav are
 used on the majority of flight controllers used around the world.  There is no other software used on as many flight-controllers!
@@ -24,11 +25,6 @@
 * Support for external OSD slave systems.
 * VTX support (RTC6705/Unify Pro(SmartAudio)/IRC Tramp/etc).
 * and MUCH, MUCH more.
-=======
-![BetaFlight Notice, version 3.2 will be the last version of Betaflight to support STM32F1 based flight controllers, this includes NAZE, CC3D (original) and CJMCU like flight controllers](https://raw.githubusercontent.com/wiki/betaflight/betaflight/images/betaflight/bf3_2_notice.png)
-
-![BetaFlight](https://raw.githubusercontent.com/wiki/betaflight/betaflight/images/betaflight/bf_logo.png)
->>>>>>> ea896e54
 
 ## Installation & Documentation
 
