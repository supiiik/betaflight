<<<<<<< HEAD
# Short Version
Install the latest Eclipse Standard/SDK and install the **C/C++ developments Tools** plugins
![plugin eclipse](http://i.imgur.com/IdJ8ki1.png)

Import the project using the wizard **Existing Code as Makefile Project**
![](http://i.imgur.com/XsVCwe2.png)

Adjust your build option if necessary
![](https://camo.githubusercontent.com/64a1d32400d6be64dd4b5d237df1e7f1b817f61b/687474703a2f2f692e696d6775722e636f6d2f6641306d30784d2e706e67)

Make sure you have a valid ARM toolchain in the path
![](http://i.imgur.com/dAbscJo.png)

# Long version
* First you need an ARM toolchain. Good choices are **GCC ARM Embedded** (https://launchpad.net/gcc-arm-embedded) or **Yagarto** (http://www.yagarto.de).
* Now download Eclipse and unpack it somewhere. At the time of writing Eclipse 4.2 was the latest stable version.
* To work with ARM projects in Eclipse you need a few plugins:
	+ **Eclipse C Development Tools** (CDT) (available via *Help > Install new Software*).
	+ **Zylin Embedded CDT Plugin** (http://opensource.zylin.com/embeddedcdt.html).
	 + name: Zylin-embedded CDT
	 + location: http://opensource.zylin.com/zylincdt
	+ **GNU ARM Eclipse** (http://sourceforge.net/projects/gnuarmeclipse/).
	 + name: GNU ARM Eclipse Plug-ins
	 + location: http://gnuarmeclipse.sourceforge.net/updates
	+ If you want to hook up an SWD debugger you also need the **GDB Hardware Debugging** plugin (Also available via *Install new Software*).
* Now clone the project to your harddrive.
* Create a new C project in Eclipse and choose ARM Cross Target Application and your ARM toolchain.
* Import the Git project into the C project in Eclipse via *File > Import > General > File System*.
* Activate Git via *Project > Team > Share Project*.
* Switch to the master branch in Eclipse (*Project > Team > Switch To > master*).
* The next thing you need to do is adjust the project configuration. There is a Makefile included that works but you might want to use GNU ARM Eclipse's automatic Makefile generation. Open the Project configuration (Project > Properties) and go to *C/C++ Build > Settings*
	* Under *Target Processor* choose "cortex-m3"
	* Under *ARM Yagarto [Windows/Mac OS] Linker > General* (or whatever toolchain you chose)
		+ Browse to the Script file *stm32_flash.ld*
		+ Uncheck "Do not use standard start files"
		+ Check "Remove unused sections"
	* Under *ARM Yagarto [Windows/Mac OS] Linker > Libraries*
		+ Add "m" for the math library
	* Under *ARM Yagarto [Windows/Mac OS] Compiler > Preprocessor* add the following 2 items to "Defined Symbols":
		+ STM32F10X_MD
		+ USE_STDPERIPH_DRIVER
	* Under *ARM Yagarto [Windows/Mac OS] Compiler > Directories* add the following 3 items
		+ ${workspace_loc:/${ProjName}/lib/CMSIS/CM3/CoreSupport}
		+ ${workspace_loc:/${ProjName}/lib/CMSIS/CM3/DeviceSupport/ST/STM32F10x}
		+ ${workspace_loc:/${ProjName}/lib/STM32F10x_StdPeriph_Driver/inc}
	* Under *ARM Yagarto [Windows/Mac OS] Compiler > Miscellaneous* add the following item to "Other flags":
		+ -fomit-frame-pointer
* The code in the support directory is for uploading firmware to the board and is meant for your host machine. Hence, it must not be included in the build process. Just right-click on it to open its properties and choose "Exclude from build" under *C/C++ Build > Settings*
* The last thing you need to do is adding your toolchain to the PATH environment variable.
	+ Go to *Project > Properties > C/C++ Build > Environment*, add a variable named "PATH" and fill in the full path of your toolchain's binaries.
	+ Make sure "Append variables to native environment" is selected.		   
* Try to build the project via *Project > Build Project*.
* **Note**: If you're getting "...could not be resolved" errors for data types like int32_t etc. try to disable and re-enable the Indexer under *Project > Properties > C/C++ General > Indexer*.
=======
How to build, test & debug Cleanflight in Eclipse on Linux, Windows & MacOS.

## Checklist

Use this checklist to make sure you didn't miss a step. Versions mandated below are current and correct as of January 2016.

- [ ] [Download and Install](http://www.oracle.com/technetwork/java/javase/downloads/jdk8-downloads-2133151.html) the latest (currently 1.8) 64bit Oracle JDK [read more](#install-the-jdk)
- [ ] [Download and Install](https://eclipse.org/downloads/packages/eclipse-ide-cc-developers/lunasr2) Eclipse Luna (4.4) 64bit CDT edition, **NB:** not Mars or Neon [read more](#install-eclipse)
- [ ] [Download and Install](https://launchpad.net/gcc-arm-embedded/4.9/4.9-2015-q3-update) the GCC ARM Embedded toolchain 4.9-2015-q3-update [read more](#install-arm-toolchain)
 - [ ] *Windows platform only:* [Download and Install](https://github.com/gnuarmeclipse/windows-build-tools/releases) the latest GNU ARM Eclipse Windows Build Tools
 - [ ] *Windows platform only:* Download and Install either [Cygwin](http://cygwin.com/install.html) or [MinGW MSYS](http://sourceforge.net/projects/mingw/files/latest/download)
- [ ] Optionally [Download and Install](https://github.com/gnuarmeclipse/openocd/releases) the latest GNU ARM Eclipse OpenOCD [read more](#install-openocd)
 - [ ] *Linux platform only:* [Configure UDEV](http://gnuarmeclipse.github.io/openocd/install/#udev) to recognise USB JTAG probes
 - [ ] *Windows platform only:* [Download and Install](http://www.st.com/web/en/catalog/tools/FM147/SC1887/PF260219) the ST-Link / ST-LinkV2 drivers. These drivers do work on Windows 10 even if not yet mentioned by ST.
- [ ] Optionally [Download and Install](https://github.com/gnuarmeclipse/qemu/releases) the latest GNU ARM Eclipse QEMU [read more](#install-qemu)
- [ ] Add a new update site to Eclipse named "GNU ARM Eclipse Plugins" with the URL "http://gnuarmeclipse.sourceforge.net/updates" and install all the features offered
- [ ] Configure [the recommended workspace settings](http://gnuarmeclipse.github.io/eclipse/workspace/preferences/)
- [ ] Checkout the cleanflight source code [read more](#checkout-cleanflight)
 - [ ] *Windows platform only:* Add the msys or cygwin bin directory to the project path
- [ ] Build the code by going to *Project menu -> Build All* [read more](#build)
- [ ] Run the tests by creating and running a make target named "test"
- [ ] Configure debugging [read more](#configure-debugging)

## Extended Notes

### Install the JDK

The [minimum JDK version](http://gnuarmeclipse.github.io/plugins/install/#java) supported by GNU Arm Eclipse is 1.7 but the current latest, 1.8, is recommended instead. While Oracle JDK is the recommended version, [they do also support](http://gnuarmeclipse.github.io/plugins/install/#java) the OpenJDK.

### Install Eclipse

Eclipse Luna v4.4 is the preferred version for GNU Arm Tools currently. The minimum Eclipse version is Kepler 4.3. The maximum is Mars 4.5 although it is not tested by GNU Arm Eclipse and some things are [known to be broken](http://gnuarmeclipse.github.io/plugins/install/#eclipse--cdt). Eclipse Neon is currently not released.

CDT v8.6.0, as shipped in the Eclipse Luna CDT download, is recommended. The minimum CDT version is 8.3.

The 64bit Eclipse is preferred but a 32bit Eclipse can be used; ensure you run it on a 32bit JDK.

### Install ARM Toolchain

The minimum version is 4.8-2014-q2. The maximum, and currently recommended version, is 4_9-2015q3.

GNU ARM Tools recommends that you don't add the toolchain to your path environment variable. This means you can install multiple versions of the toolchain without conflict. If you'll install only one version, it can make life easier when working outside Eclipse to add it to your path.

Retain the default installation directories so that the GNU ARM Plugins can locate the toolchain.

### Install OpenOCD

You should install OpenOCD If you will be debugging on real hardware, such as the STM32F3DISCOVERY dev board. It is not required to simply build Cleanflight or run the tests.

### Install QEMU

No tests currently run on the QEMU emulator therefore this install is entirely optional. It is useful to test your installation, since you can compile and run a blinky demo.

### Checkout Cleanflight

If you'll be submitting changes to cleanflight, [fork the repository](https://help.github.com/articles/fork-a-repo/) on GitHub and checkout your copy.

In Eclipse go to *File -> Import* choose *Git -> Projects from Git*

![projects from git](assets/building-in-eclipse/checkout-cleanflight-001.PNG)

Choose *Clone URI*

![clone uri](assets/building-in-eclipse/checkout-cleanflight-002.PNG)

Enter the URI https://github.com/cleanflight/cleanflight or if you've forked the repo, enter your URI instead. With a fork, you will need to specify your authentication details

![enter uri](assets/building-in-eclipse/checkout-cleanflight-003.PNG)

On the branch selection dialog, de-select all branches and select only *master*

![choose branches to clone](assets/building-in-eclipse/checkout-cleanflight-004.PNG)

Select the default destination directory

![destination](assets/building-in-eclipse/checkout-cleanflight-005.PNG)

When the download completes, choose *Use the New Project wizard* and click Finish

![finish](assets/building-in-eclipse/checkout-cleanflight-006.PNG)

Choose *C/C++ -> Makefile Project with Existing Code*

![makefile project](assets/building-in-eclipse/checkout-cleanflight-007.PNG)

Enter cleanflight as the project name and browse to your home directory -> git -> cleanflight for the existing code location. Ensure the C (cleanflight) and C++ (tests) languages are checked. Choose the Cross ARM GCC toolchain for the Indexer Settings. Click finish.

![finish checkout](assets/building-in-eclipse/checkout-cleanflight-008.PNG)

Set your build and debug targets by going to project properties -> C/C++ Build and choose the Behaviour tab. Replace "all" in the build box with "TARGET=xxx DEBUG=GDB" where xxx is your platform such as NAZE

![build](assets/building-in-eclipse/checkout-cleanflight-012.PNG)

On Windows only, add msys or cygwin bin directory to the project's path by right clicking the project and choosing properties

![properties](assets/building-in-eclipse/checkout-cleanflight-009.PNG)

Edit the path variable in *C/C++ Build -> Environment*

![edit path](assets/building-in-eclipse/checkout-cleanflight-010.PNG)

Append the full path to the relevant bin dir

![append bin dir](assets/building-in-eclipse/checkout-cleanflight-011.PNG)

### Build

Choose project -> build all

![build all](assets/building-in-eclipse/checkout-cleanflight-013.PNG)

### Configure Debugging

Choose debug -> debug configurations

![debug configurations](assets/building-in-eclipse/checkout-cleanflight-014.PNG)

Create a new OpenOCD configuration for the obj\main\cleanflight_XXX.elf application (this file is generated by the build step above)

![debug configurations](assets/building-in-eclipse/checkout-cleanflight-015.PNG)

Add the appropriate openocd board configuration parameter for your dev platform

![openocd target](assets/building-in-eclipse/checkout-cleanflight-016.PNG)

Add the target to your debug menu favourites

![debug favs](assets/building-in-eclipse/checkout-cleanflight-017.PNG)
>>>>>>> 72e1fab1
<|MERGE_RESOLUTION|>--- conflicted
+++ resolved
@@ -1,58 +1,5 @@
-<<<<<<< HEAD
-# Short Version
-Install the latest Eclipse Standard/SDK and install the **C/C++ developments Tools** plugins
-![plugin eclipse](http://i.imgur.com/IdJ8ki1.png)
+# Building in Eclipse
 
-Import the project using the wizard **Existing Code as Makefile Project**
-![](http://i.imgur.com/XsVCwe2.png)
-
-Adjust your build option if necessary
-![](https://camo.githubusercontent.com/64a1d32400d6be64dd4b5d237df1e7f1b817f61b/687474703a2f2f692e696d6775722e636f6d2f6641306d30784d2e706e67)
-
-Make sure you have a valid ARM toolchain in the path
-![](http://i.imgur.com/dAbscJo.png)
-
-# Long version
-* First you need an ARM toolchain. Good choices are **GCC ARM Embedded** (https://launchpad.net/gcc-arm-embedded) or **Yagarto** (http://www.yagarto.de).
-* Now download Eclipse and unpack it somewhere. At the time of writing Eclipse 4.2 was the latest stable version.
-* To work with ARM projects in Eclipse you need a few plugins:
-	+ **Eclipse C Development Tools** (CDT) (available via *Help > Install new Software*).
-	+ **Zylin Embedded CDT Plugin** (http://opensource.zylin.com/embeddedcdt.html).
-	 + name: Zylin-embedded CDT
-	 + location: http://opensource.zylin.com/zylincdt
-	+ **GNU ARM Eclipse** (http://sourceforge.net/projects/gnuarmeclipse/).
-	 + name: GNU ARM Eclipse Plug-ins
-	 + location: http://gnuarmeclipse.sourceforge.net/updates
-	+ If you want to hook up an SWD debugger you also need the **GDB Hardware Debugging** plugin (Also available via *Install new Software*).
-* Now clone the project to your harddrive.
-* Create a new C project in Eclipse and choose ARM Cross Target Application and your ARM toolchain.
-* Import the Git project into the C project in Eclipse via *File > Import > General > File System*.
-* Activate Git via *Project > Team > Share Project*.
-* Switch to the master branch in Eclipse (*Project > Team > Switch To > master*).
-* The next thing you need to do is adjust the project configuration. There is a Makefile included that works but you might want to use GNU ARM Eclipse's automatic Makefile generation. Open the Project configuration (Project > Properties) and go to *C/C++ Build > Settings*
-	* Under *Target Processor* choose "cortex-m3"
-	* Under *ARM Yagarto [Windows/Mac OS] Linker > General* (or whatever toolchain you chose)
-		+ Browse to the Script file *stm32_flash.ld*
-		+ Uncheck "Do not use standard start files"
-		+ Check "Remove unused sections"
-	* Under *ARM Yagarto [Windows/Mac OS] Linker > Libraries*
-		+ Add "m" for the math library
-	* Under *ARM Yagarto [Windows/Mac OS] Compiler > Preprocessor* add the following 2 items to "Defined Symbols":
-		+ STM32F10X_MD
-		+ USE_STDPERIPH_DRIVER
-	* Under *ARM Yagarto [Windows/Mac OS] Compiler > Directories* add the following 3 items
-		+ ${workspace_loc:/${ProjName}/lib/CMSIS/CM3/CoreSupport}
-		+ ${workspace_loc:/${ProjName}/lib/CMSIS/CM3/DeviceSupport/ST/STM32F10x}
-		+ ${workspace_loc:/${ProjName}/lib/STM32F10x_StdPeriph_Driver/inc}
-	* Under *ARM Yagarto [Windows/Mac OS] Compiler > Miscellaneous* add the following item to "Other flags":
-		+ -fomit-frame-pointer
-* The code in the support directory is for uploading firmware to the board and is meant for your host machine. Hence, it must not be included in the build process. Just right-click on it to open its properties and choose "Exclude from build" under *C/C++ Build > Settings*
-* The last thing you need to do is adding your toolchain to the PATH environment variable.
-	+ Go to *Project > Properties > C/C++ Build > Environment*, add a variable named "PATH" and fill in the full path of your toolchain's binaries.
-	+ Make sure "Append variables to native environment" is selected.		   
-* Try to build the project via *Project > Build Project*.
-* **Note**: If you're getting "...could not be resolved" errors for data types like int32_t etc. try to disable and re-enable the Indexer under *Project > Properties > C/C++ General > Indexer*.
-=======
 How to build, test & debug Cleanflight in Eclipse on Linux, Windows & MacOS.
 
 ## Checklist
@@ -181,4 +128,3 @@
 Add the target to your debug menu favourites
 
 ![debug favs](assets/building-in-eclipse/checkout-cleanflight-017.PNG)
->>>>>>> 72e1fab1
