/*
 * This file is part of Cleanflight.
 *
 * Cleanflight is free software: you can redistribute it and/or modify
 * it under the terms of the GNU General Public License as published by
 * the Free Software Foundation, either version 3 of the License, or
 * (at your option) any later version.
 *
 * Cleanflight is distributed in the hope that it will be useful,
 * but WITHOUT ANY WARRANTY; without even the implied warranty of
 * MERCHANTABILITY or FITNESS FOR A PARTICULAR PURPOSE.  See the
 * GNU General Public License for more details.
 *
 * You should have received a copy of the GNU General Public License
 * along with Cleanflight.  If not, see <http://www.gnu.org/licenses/>.
 */

#include <stdbool.h>
#include <stdint.h>
#include <stdlib.h>
#include <stdarg.h>
#include <string.h>
#include <math.h>
#include <ctype.h>

#include "platform.h"

// FIXME remove this for targets that don't need a CLI.  Perhaps use a no-op macro when USE_CLI is not enabled
// signal that we're in cli mode
uint8_t cliMode = 0;
extern uint8_t __config_start;   // configured via linker script when building binaries.
extern uint8_t __config_end;

#ifdef USE_CLI

#include "blackbox/blackbox.h"

#include "build/build_config.h"
#include "build/debug.h"
#include "build/version.h"

#include "cms/cms.h"

#include "common/axis.h"
#include "common/color.h"
#include "common/maths.h"
#include "common/printf.h"
#include "common/typeconversion.h"
#include "common/utils.h"

#include "config/config_eeprom.h"
#include "config/feature.h"
#include "config/parameter_group.h"
#include "config/parameter_group_ids.h"

#include "drivers/accgyro/accgyro.h"
#include "drivers/buf_writer.h"
#include "drivers/bus_i2c.h"
#include "drivers/bus_spi.h"
#include "drivers/compass/compass.h"
#include "drivers/display.h"
#include "drivers/dma.h"
#include "drivers/flash.h"
#include "drivers/io.h"
#include "drivers/io_impl.h"
#include "drivers/inverter.h"
#include "drivers/rx_pwm.h"
#include "drivers/sdcard.h"
#include "drivers/sensor.h"
#include "drivers/serial.h"
#include "drivers/serial_escserial.h"
#include "drivers/sonar_hcsr04.h"
#include "drivers/stack_check.h"
#include "drivers/system.h"
#include "drivers/time.h"
#include "drivers/timer.h"
#include "drivers/vcd.h"
#include "drivers/light_led.h"

#include "fc/settings.h"
#include "fc/cli.h"
#include "fc/config.h"
#include "fc/controlrate_profile.h"
#include "fc/fc_core.h"
#include "fc/rc_adjustments.h"
#include "fc/rc_controls.h"
#include "fc/runtime_config.h"
#include "fc/fc_msp.h"

#include "flight/altitude.h"
#include "flight/failsafe.h"
#include "flight/imu.h"
#include "flight/mixer.h"
#include "flight/navigation.h"
#include "flight/pid.h"
#include "flight/servos.h"

#include "io/asyncfatfs/asyncfatfs.h"
#include "io/beeper.h"
#include "io/flashfs.h"
#include "io/displayport_max7456.h"
#include "io/displayport_msp.h"
#include "io/gimbal.h"
#include "io/gps.h"
#include "io/ledstrip.h"
#include "io/osd.h"
#include "io/serial.h"
#include "io/vtx_rtc6705.h"
#include "io/vtx_control.h"

#include "rx/rx.h"
#include "rx/spektrum.h"

#include "scheduler/scheduler.h"

#include "sensors/acceleration.h"
#include "sensors/barometer.h"
#include "sensors/battery.h"
#include "sensors/boardalignment.h"
#include "sensors/compass.h"
#include "sensors/gyro.h"
#include "sensors/sensors.h"

#include "telemetry/frsky.h"
#include "telemetry/telemetry.h"


static serialPort_t *cliPort;

#ifdef STM32F1
#define CLI_IN_BUFFER_SIZE 128
#else
// Space required to set array parameters
#define CLI_IN_BUFFER_SIZE 256
#endif
#define CLI_OUT_BUFFER_SIZE 64

static bufWriter_t *cliWriter;
static uint8_t cliWriteBuffer[sizeof(*cliWriter) + CLI_OUT_BUFFER_SIZE];

static char cliBuffer[CLI_IN_BUFFER_SIZE];
static uint32_t bufferIndex = 0;

static bool configIsInCopy = false;

static const char* const emptyName = "-";

#ifndef USE_QUAD_MIXER_ONLY
// sync this with mixerMode_e
static const char * const mixerNames[] = {
    "TRI", "QUADP", "QUADX", "BI",
    "GIMBAL", "Y6", "HEX6",
    "FLYING_WING", "Y4", "HEX6X", "OCTOX8", "OCTOFLATP", "OCTOFLATX",
    "AIRPLANE", "HELI_120_CCPM", "HELI_90_DEG", "VTAIL4",
    "HEX6H", "PPM_TO_SERVO", "DUALCOPTER", "SINGLECOPTER",
    "ATAIL4", "CUSTOM", "CUSTOMAIRPLANE", "CUSTOMTRI", "QUADX1234", NULL
};
#endif

// sync this with features_e
static const char * const featureNames[] = {
    "RX_PPM", "VBAT", "INFLIGHT_ACC_CAL", "RX_SERIAL", "MOTOR_STOP",
    "SERVO_TILT", "SOFTSERIAL", "GPS", "FAILSAFE",
    "SONAR", "TELEMETRY", "CURRENT_METER", "3D", "RX_PARALLEL_PWM",
    "RX_MSP", "RSSI_ADC", "LED_STRIP", "DISPLAY", "OSD",
    "UNUSED", "CHANNEL_FORWARDING", "TRANSPONDER", "AIRMODE",
    "SDCARD", "VTX", "RX_SPI", "SOFTSPI", "ESC_SENSOR", "ANTI_GRAVITY", "DYNAMIC_FILTER", NULL
};

// sync this with rxFailsafeChannelMode_e
static const char rxFailsafeModeCharacters[] = "ahs";

static const rxFailsafeChannelMode_e rxFailsafeModesTable[RX_FAILSAFE_TYPE_COUNT][RX_FAILSAFE_MODE_COUNT] = {
    { RX_FAILSAFE_MODE_AUTO, RX_FAILSAFE_MODE_HOLD, RX_FAILSAFE_MODE_INVALID },
    { RX_FAILSAFE_MODE_INVALID, RX_FAILSAFE_MODE_HOLD, RX_FAILSAFE_MODE_SET }
};

#if defined(USE_SENSOR_NAMES)
// sync this with sensors_e
static const char * const sensorTypeNames[] = {
    "GYRO", "ACC", "BARO", "MAG", "SONAR", "GPS", "GPS+MAG", NULL
};

#define SENSOR_NAMES_MASK (SENSOR_GYRO | SENSOR_ACC | SENSOR_BARO | SENSOR_MAG)

// sync with gyroSensor_e
static const char * const gyroNames[] = {
    "AUTO", "NONE", "MPU6050", "L3G4200D", "MPU3050", "L3GD20",
    "MPU6000", "MPU6500", "MPU9250", "ICM20601", "ICM20602", "ICM20608G", "ICM20689", "BMI160", "FAKE"
};

static const char * const *sensorHardwareNames[] = {
    gyroNames, lookupTableAccHardware, lookupTableBaroHardware, lookupTableMagHardware

};
#endif // USE_SENSOR_NAMES

static void cliPrint(const char *str)
{
    while (*str) {
        bufWriterAppend(cliWriter, *str++);
    }
    bufWriterFlush(cliWriter);
}

static void cliPrintLinefeed()
{
    cliPrint("\r\n");
}

static void cliPrintLine(const char *str)
{
    cliPrint(str);
    cliPrintLinefeed();
}

#ifdef MINIMAL_CLI
#define cliPrintHashLine(str)
#else
static void cliPrintHashLine(const char *str)
{
    cliPrint("\r\n# ");
    cliPrintLine(str);
}
#endif

static void cliPutp(void *p, char ch)
{
    bufWriterAppend(p, ch);
}

typedef enum {
    DUMP_MASTER = (1 << 0),
    DUMP_PROFILE = (1 << 1),
    DUMP_RATES = (1 << 2),
    DUMP_ALL = (1 << 3),
    DO_DIFF = (1 << 4),
    SHOW_DEFAULTS = (1 << 5),
    HIDE_UNUSED = (1 << 6)
} dumpFlags_e;

static void cliPrintfva(const char *format, va_list va)
{
    tfp_format(cliWriter, cliPutp, format, va);
    bufWriterFlush(cliWriter);
}

static void cliPrintLinefva(const char *format, va_list va)
{
    tfp_format(cliWriter, cliPutp, format, va);
    bufWriterFlush(cliWriter);
    cliPrintLinefeed();
}

static bool cliDumpPrintLinef(uint8_t dumpMask, bool equalsDefault, const char *format, ...)
{
    if (!((dumpMask & DO_DIFF) && equalsDefault)) {
        va_list va;
        va_start(va, format);
        cliPrintLinefva(format, va);
        va_end(va);
        return true;
    } else {
        return false;
    }
}

static void cliWrite(uint8_t ch)
{
    bufWriterAppend(cliWriter, ch);
}

static bool cliDefaultPrintLinef(uint8_t dumpMask, bool equalsDefault, const char *format, ...)
{
    if ((dumpMask & SHOW_DEFAULTS) && !equalsDefault) {
        cliWrite('#');

        va_list va;
        va_start(va, format);
        cliPrintLinefva(format, va);
        va_end(va);
        return true;
    } else {
        return false;
    }
}

static void cliPrintf(const char *format, ...)
{
    va_list va;
    va_start(va, format);
    cliPrintfva(format, va);
    va_end(va);
}


static void cliPrintLinef(const char *format, ...)
{
    va_list va;
    va_start(va, format);
    cliPrintLinefva(format, va);
    va_end(va);
}

static void printValuePointer(const clivalue_t *var, const void *valuePointer, bool full)
{
    if ((var->type & VALUE_MODE_MASK) == MODE_ARRAY) {
        for (int i = 0; i < var->config.array.length; i++) {
            uint8_t value = ((uint8_t *)valuePointer)[i];

            cliPrintf("%d", value);
            if (i < var->config.array.length - 1) {
                cliPrint(",");
            }
        }
    } else {
        int value = 0;

        switch (var->type & VALUE_TYPE_MASK) {
        case VAR_UINT8:
            value = *(uint8_t *)valuePointer;
            break;

        case VAR_INT8:
            value = *(int8_t *)valuePointer;
            break;

        case VAR_UINT16:
        case VAR_INT16:
            value = *(int16_t *)valuePointer;
            break;
        }

        switch(var->type & VALUE_MODE_MASK) {
        case MODE_DIRECT:
            cliPrintf("%d", value);
            if (full) {
                cliPrintf(" %d %d", var->config.minmax.min, var->config.minmax.max);
            }
            break;
        case MODE_LOOKUP:
            cliPrint(lookupTables[var->config.lookup.tableIndex].values[value]);
            break;
        }
    }
}

static bool valuePtrEqualsDefault(uint8_t type, const void *ptr, const void *ptrDefault)
{
    bool result = false;
    switch (type & VALUE_TYPE_MASK) {
    case VAR_UINT8:
        result = *(uint8_t *)ptr == *(uint8_t *)ptrDefault;
        break;

    case VAR_INT8:
        result = *(int8_t *)ptr == *(int8_t *)ptrDefault;
        break;

    case VAR_UINT16:
    case VAR_INT16:
        result = *(int16_t *)ptr == *(int16_t *)ptrDefault;
        break;
    }

    return result;
}

static uint16_t getValueOffset(const clivalue_t *value)
{
    switch (value->type & VALUE_SECTION_MASK) {
    case MASTER_VALUE:
        return value->offset;
    case PROFILE_VALUE:
        return value->offset + sizeof(pidProfile_t) * getCurrentPidProfileIndex();
    case PROFILE_RATE_VALUE:
        return value->offset + sizeof(controlRateConfig_t) * getCurrentControlRateProfileIndex();
    }
    return 0;
}

static void *getValuePointer(const clivalue_t *value)
{
    const pgRegistry_t* rec = pgFind(value->pgn);
    return CONST_CAST(void *, rec->address + getValueOffset(value));
}

static void dumpPgValue(const clivalue_t *value, uint8_t dumpMask)
{
    const pgRegistry_t *pg = pgFind(value->pgn);
#ifdef DEBUG
    if (!pg) {
        cliPrintLinef("VALUE %s ERROR", value->name);
        return; // if it's not found, the pgn shouldn't be in the value table!
    }
#endif

    const char *format = "set %s = ";
    const char *defaultFormat = "#set %s = ";
    const int valueOffset = getValueOffset(value);
    const bool equalsDefault = valuePtrEqualsDefault(value->type, pg->copy + valueOffset, pg->address + valueOffset);

    if (((dumpMask & DO_DIFF) == 0) || !equalsDefault) {
        if (dumpMask & SHOW_DEFAULTS && !equalsDefault) {
            cliPrintf(defaultFormat, value->name);
            printValuePointer(value, (uint8_t*)pg->address + valueOffset, false);
            cliPrintLinefeed();
        }
        cliPrintf(format, value->name);
        printValuePointer(value, pg->copy + valueOffset, false);
        cliPrintLinefeed();
    }
}

static void dumpAllValues(uint16_t valueSection, uint8_t dumpMask)
{
    for (uint32_t i = 0; i < valueTableEntryCount; i++) {
        const clivalue_t *value = &valueTable[i];
        bufWriterFlush(cliWriter);
        if ((value->type & VALUE_SECTION_MASK) == valueSection) {
            dumpPgValue(value, dumpMask);
        }
    }
}

static void cliPrintVar(const clivalue_t *var, bool full)
{
    const void *ptr = getValuePointer(var);

    printValuePointer(var, ptr, full);
}

static void cliPrintVarRange(const clivalue_t *var)
{
    switch (var->type & VALUE_MODE_MASK) {
    case (MODE_DIRECT): {
        cliPrintLinef("Allowed range: %d - %d", var->config.minmax.min, var->config.minmax.max);
    }
    break;
    case (MODE_LOOKUP): {
        const lookupTableEntry_t *tableEntry = &lookupTables[var->config.lookup.tableIndex];
        cliPrint("Allowed values:");
        for (uint32_t i = 0; i < tableEntry->valueCount ; i++) {
            if (i > 0)
                cliPrint(",");
            cliPrintf(" %s", tableEntry->values[i]);
        }
        cliPrintLinefeed();
    }
    break;
    case (MODE_ARRAY): {
        cliPrintLinef("Array length: %d", var->config.array.length);
    }

    break;
    }
}

static void cliSetVar(const clivalue_t *var, const int16_t value)
{
    void *ptr = getValuePointer(var);

    switch (var->type & VALUE_TYPE_MASK) {
    case VAR_UINT8:
        *(uint8_t *)ptr = value;
        break;

    case VAR_INT8:
        *(int8_t *)ptr = value;
        break;

    case VAR_UINT16:
    case VAR_INT16:
        *(int16_t *)ptr = value;
        break;
    }
}

#if defined(USE_RESOURCE_MGMT) && !defined(MINIMAL_CLI)
static void cliRepeat(char ch, uint8_t len)
{
    for (int i = 0; i < len; i++) {
        bufWriterAppend(cliWriter, ch);
    }
    cliPrintLinefeed();
}
#endif

static void cliPrompt(void)
{
    cliPrint("\r\n# ");
}

static void cliShowParseError(void)
{
    cliPrintLine("Parse error");
}

static void cliShowArgumentRangeError(char *name, int min, int max)
{
    cliPrintLinef("%s not between %d and %d", name, min, max);
}

static const char *nextArg(const char *currentArg)
{
    const char *ptr = strchr(currentArg, ' ');
    while (ptr && *ptr == ' ') {
        ptr++;
    }

    return ptr;
}

static const char *processChannelRangeArgs(const char *ptr, channelRange_t *range, uint8_t *validArgumentCount)
{
    for (uint32_t argIndex = 0; argIndex < 2; argIndex++) {
        ptr = nextArg(ptr);
        if (ptr) {
            int val = atoi(ptr);
            val = CHANNEL_VALUE_TO_STEP(val);
            if (val >= MIN_MODE_RANGE_STEP && val <= MAX_MODE_RANGE_STEP) {
                if (argIndex == 0) {
                    range->startStep = val;
                } else {
                    range->endStep = val;
                }
                (*validArgumentCount)++;
            }
        }
    }

    return ptr;
}

// Check if a string's length is zero
static bool isEmpty(const char *string)
{
    return (string == NULL || *string == '\0') ? true : false;
}

static void printRxFailsafe(uint8_t dumpMask, const rxFailsafeChannelConfig_t *rxFailsafeChannelConfigs, const rxFailsafeChannelConfig_t *defaultRxFailsafeChannelConfigs)
{
    // print out rxConfig failsafe settings
    for (uint32_t channel = 0; channel < MAX_SUPPORTED_RC_CHANNEL_COUNT; channel++) {
        const rxFailsafeChannelConfig_t *channelFailsafeConfig = &rxFailsafeChannelConfigs[channel];
        const rxFailsafeChannelConfig_t *defaultChannelFailsafeConfig = &defaultRxFailsafeChannelConfigs[channel];
        const bool equalsDefault = channelFailsafeConfig->mode == defaultChannelFailsafeConfig->mode
                && channelFailsafeConfig->step == defaultChannelFailsafeConfig->step;
        const bool requireValue = channelFailsafeConfig->mode == RX_FAILSAFE_MODE_SET;
        if (requireValue) {
            const char *format = "rxfail %u %c %d";
            cliDefaultPrintLinef(dumpMask, equalsDefault, format,
                channel,
                rxFailsafeModeCharacters[defaultChannelFailsafeConfig->mode],
                RXFAIL_STEP_TO_CHANNEL_VALUE(defaultChannelFailsafeConfig->step)
            );
            cliDumpPrintLinef(dumpMask, equalsDefault, format,
                channel,
                rxFailsafeModeCharacters[channelFailsafeConfig->mode],
                RXFAIL_STEP_TO_CHANNEL_VALUE(channelFailsafeConfig->step)
            );
        } else {
            const char *format = "rxfail %u %c";
            cliDefaultPrintLinef(dumpMask, equalsDefault, format,
                channel,
                rxFailsafeModeCharacters[defaultChannelFailsafeConfig->mode]
            );
            cliDumpPrintLinef(dumpMask, equalsDefault, format,
                channel,
                rxFailsafeModeCharacters[channelFailsafeConfig->mode]
            );
        }
    }
}

static void cliRxFailsafe(char *cmdline)
{
    uint8_t channel;
    char buf[3];

    if (isEmpty(cmdline)) {
        // print out rxConfig failsafe settings
        for (channel = 0; channel < MAX_SUPPORTED_RC_CHANNEL_COUNT; channel++) {
            cliRxFailsafe(itoa(channel, buf, 10));
        }
    } else {
        const char *ptr = cmdline;
        channel = atoi(ptr++);
        if ((channel < MAX_SUPPORTED_RC_CHANNEL_COUNT)) {

            rxFailsafeChannelConfig_t *channelFailsafeConfig = rxFailsafeChannelConfigsMutable(channel);

            const rxFailsafeChannelType_e type = (channel < NON_AUX_CHANNEL_COUNT) ? RX_FAILSAFE_TYPE_FLIGHT : RX_FAILSAFE_TYPE_AUX;
            rxFailsafeChannelMode_e mode = channelFailsafeConfig->mode;
            bool requireValue = channelFailsafeConfig->mode == RX_FAILSAFE_MODE_SET;

            ptr = nextArg(ptr);
            if (ptr) {
                const char *p = strchr(rxFailsafeModeCharacters, *(ptr));
                if (p) {
                    const uint8_t requestedMode = p - rxFailsafeModeCharacters;
                    mode = rxFailsafeModesTable[type][requestedMode];
                } else {
                    mode = RX_FAILSAFE_MODE_INVALID;
                }
                if (mode == RX_FAILSAFE_MODE_INVALID) {
                    cliShowParseError();
                    return;
                }

                requireValue = mode == RX_FAILSAFE_MODE_SET;

                ptr = nextArg(ptr);
                if (ptr) {
                    if (!requireValue) {
                        cliShowParseError();
                        return;
                    }
                    uint16_t value = atoi(ptr);
                    value = CHANNEL_VALUE_TO_RXFAIL_STEP(value);
                    if (value > MAX_RXFAIL_RANGE_STEP) {
                        cliPrintLine("Value out of range");
                        return;
                    }

                    channelFailsafeConfig->step = value;
                } else if (requireValue) {
                    cliShowParseError();
                    return;
                }
                channelFailsafeConfig->mode = mode;
            }

            char modeCharacter = rxFailsafeModeCharacters[channelFailsafeConfig->mode];

            // double use of cliPrintf below
            // 1. acknowledge interpretation on command,
            // 2. query current setting on single item,

            if (requireValue) {
                cliPrintLinef("rxfail %u %c %d",
                    channel,
                    modeCharacter,
                    RXFAIL_STEP_TO_CHANNEL_VALUE(channelFailsafeConfig->step)
                );
            } else {
                cliPrintLinef("rxfail %u %c",
                    channel,
                    modeCharacter
                );
            }
        } else {
            cliShowArgumentRangeError("channel", 0, MAX_SUPPORTED_RC_CHANNEL_COUNT - 1);
        }
    }
}

static void printAux(uint8_t dumpMask, const modeActivationCondition_t *modeActivationConditions, const modeActivationCondition_t *defaultModeActivationConditions)
{
    const char *format = "aux %u %u %u %u %u";
    // print out aux channel settings
    for (uint32_t i = 0; i < MAX_MODE_ACTIVATION_CONDITION_COUNT; i++) {
        const modeActivationCondition_t *mac = &modeActivationConditions[i];
        bool equalsDefault = false;
        if (defaultModeActivationConditions) {
            const modeActivationCondition_t *macDefault = &defaultModeActivationConditions[i];
            equalsDefault = mac->modeId == macDefault->modeId
                && mac->auxChannelIndex == macDefault->auxChannelIndex
                && mac->range.startStep == macDefault->range.startStep
                && mac->range.endStep == macDefault->range.endStep;
            const box_t *box = findBoxByBoxId(macDefault->modeId);
            if (box) {
                cliDefaultPrintLinef(dumpMask, equalsDefault, format,
                    i,
                    box->permanentId,
                    macDefault->auxChannelIndex,
                    MODE_STEP_TO_CHANNEL_VALUE(macDefault->range.startStep),
                    MODE_STEP_TO_CHANNEL_VALUE(macDefault->range.endStep)
                );
            }
        }
        const box_t *box = findBoxByBoxId(mac->modeId);
        if (box) {
            cliDumpPrintLinef(dumpMask, equalsDefault, format,
                i,
                box->permanentId,
                mac->auxChannelIndex,
                MODE_STEP_TO_CHANNEL_VALUE(mac->range.startStep),
                MODE_STEP_TO_CHANNEL_VALUE(mac->range.endStep)
            );
        }
    }
}

static void cliAux(char *cmdline)
{
    int i, val = 0;
    const char *ptr;

    if (isEmpty(cmdline)) {
        printAux(DUMP_MASTER, modeActivationConditions(0), NULL);
    } else {
        ptr = cmdline;
        i = atoi(ptr++);
        if (i < MAX_MODE_ACTIVATION_CONDITION_COUNT) {
            modeActivationCondition_t *mac = modeActivationConditionsMutable(i);
            uint8_t validArgumentCount = 0;
            ptr = nextArg(ptr);
            if (ptr) {
                val = atoi(ptr);
                const box_t *box = findBoxByPermanentId(val);
                if (box) {
                    mac->modeId = box->boxId;
                    validArgumentCount++;
                }
            }
            ptr = nextArg(ptr);
            if (ptr) {
                val = atoi(ptr);
                if (val >= 0 && val < MAX_AUX_CHANNEL_COUNT) {
                    mac->auxChannelIndex = val;
                    validArgumentCount++;
                }
            }
            ptr = processChannelRangeArgs(ptr, &mac->range, &validArgumentCount);

            if (validArgumentCount != 4) {
                memset(mac, 0, sizeof(modeActivationCondition_t));
            }
        } else {
            cliShowArgumentRangeError("index", 0, MAX_MODE_ACTIVATION_CONDITION_COUNT - 1);
        }
    }
}

static void printSerial(uint8_t dumpMask, const serialConfig_t *serialConfig, const serialConfig_t *serialConfigDefault)
{
    const char *format = "serial %d %d %ld %ld %ld %ld";
    for (uint32_t i = 0; i < SERIAL_PORT_COUNT; i++) {
        if (!serialIsPortAvailable(serialConfig->portConfigs[i].identifier)) {
            continue;
        };
        bool equalsDefault = false;
        if (serialConfigDefault) {
            equalsDefault = serialConfig->portConfigs[i].identifier == serialConfigDefault->portConfigs[i].identifier
                && serialConfig->portConfigs[i].functionMask == serialConfigDefault->portConfigs[i].functionMask
                && serialConfig->portConfigs[i].msp_baudrateIndex == serialConfigDefault->portConfigs[i].msp_baudrateIndex
                && serialConfig->portConfigs[i].gps_baudrateIndex == serialConfigDefault->portConfigs[i].gps_baudrateIndex
                && serialConfig->portConfigs[i].telemetry_baudrateIndex == serialConfigDefault->portConfigs[i].telemetry_baudrateIndex
                && serialConfig->portConfigs[i].blackbox_baudrateIndex == serialConfigDefault->portConfigs[i].blackbox_baudrateIndex;
            cliDefaultPrintLinef(dumpMask, equalsDefault, format,
                serialConfigDefault->portConfigs[i].identifier,
                serialConfigDefault->portConfigs[i].functionMask,
                baudRates[serialConfigDefault->portConfigs[i].msp_baudrateIndex],
                baudRates[serialConfigDefault->portConfigs[i].gps_baudrateIndex],
                baudRates[serialConfigDefault->portConfigs[i].telemetry_baudrateIndex],
                baudRates[serialConfigDefault->portConfigs[i].blackbox_baudrateIndex]
            );
        }
        cliDumpPrintLinef(dumpMask, equalsDefault, format,
            serialConfig->portConfigs[i].identifier,
            serialConfig->portConfigs[i].functionMask,
            baudRates[serialConfig->portConfigs[i].msp_baudrateIndex],
            baudRates[serialConfig->portConfigs[i].gps_baudrateIndex],
            baudRates[serialConfig->portConfigs[i].telemetry_baudrateIndex],
            baudRates[serialConfig->portConfigs[i].blackbox_baudrateIndex]
            );
    }
}

static void cliSerial(char *cmdline)
{
    if (isEmpty(cmdline)) {
        printSerial(DUMP_MASTER, serialConfig(), NULL);
        return;
    }
    serialPortConfig_t portConfig;
    memset(&portConfig, 0 , sizeof(portConfig));

    serialPortConfig_t *currentConfig;

    uint8_t validArgumentCount = 0;

    const char *ptr = cmdline;

    int val = atoi(ptr++);
    currentConfig = serialFindPortConfiguration(val);
    if (currentConfig) {
        portConfig.identifier = val;
        validArgumentCount++;
    }

    ptr = nextArg(ptr);
    if (ptr) {
        val = atoi(ptr);
        portConfig.functionMask = val & 0xFFFF;
        validArgumentCount++;
    }

    for (int i = 0; i < 4; i ++) {
        ptr = nextArg(ptr);
        if (!ptr) {
            break;
        }

        val = atoi(ptr);

        uint8_t baudRateIndex = lookupBaudRateIndex(val);
        if (baudRates[baudRateIndex] != (uint32_t) val) {
            break;
        }

        switch(i) {
        case 0:
            if (baudRateIndex < BAUD_9600 || baudRateIndex > BAUD_1000000) {
                continue;
            }
            portConfig.msp_baudrateIndex = baudRateIndex;
            break;
        case 1:
            if (baudRateIndex < BAUD_9600 || baudRateIndex > BAUD_115200) {
                continue;
            }
            portConfig.gps_baudrateIndex = baudRateIndex;
            break;
        case 2:
            if (baudRateIndex != BAUD_AUTO && baudRateIndex > BAUD_115200) {
                continue;
            }
            portConfig.telemetry_baudrateIndex = baudRateIndex;
            break;
        case 3:
            if (baudRateIndex < BAUD_19200 || baudRateIndex > BAUD_2470000) {
                continue;
            }
            portConfig.blackbox_baudrateIndex = baudRateIndex;
            break;
        }

        validArgumentCount++;
    }

    if (validArgumentCount < 6) {
        cliShowParseError();
        return;
    }

    memcpy(currentConfig, &portConfig, sizeof(portConfig));
}

#ifndef SKIP_SERIAL_PASSTHROUGH
static void cliSerialPassthrough(char *cmdline)
{
    if (isEmpty(cmdline)) {
        cliShowParseError();
        return;
    }

    int id = -1;
    uint32_t baud = 0;
    unsigned mode = 0;
    char *saveptr;
    char* tok = strtok_r(cmdline, " ", &saveptr);
    int index = 0;

    while (tok != NULL) {
        switch(index) {
            case 0:
                id = atoi(tok);
                break;
            case 1:
                baud = atoi(tok);
                break;
            case 2:
                if (strstr(tok, "rx") || strstr(tok, "RX"))
                    mode |= MODE_RX;
                if (strstr(tok, "tx") || strstr(tok, "TX"))
                    mode |= MODE_TX;
                break;
        }
        index++;
        tok = strtok_r(NULL, " ", &saveptr);
    }

    tfp_printf("Port %d ", id);
    serialPort_t *passThroughPort;
    serialPortUsage_t *passThroughPortUsage = findSerialPortUsageByIdentifier(id);
    if (!passThroughPortUsage || passThroughPortUsage->serialPort == NULL) {
        if (!baud) {
            tfp_printf("closed, specify baud.\r\n");
            return;
        }
        if (!mode)
            mode = MODE_RXTX;

        passThroughPort = openSerialPort(id, FUNCTION_NONE, NULL,
                                         baud, mode,
                                         SERIAL_NOT_INVERTED);
        if (!passThroughPort) {
            tfp_printf("could not be opened.\r\n");
            return;
        }
        tfp_printf("opened, baud = %d.\r\n", baud);
    } else {
        passThroughPort = passThroughPortUsage->serialPort;
        // If the user supplied a mode, override the port's mode, otherwise
        // leave the mode unchanged. serialPassthrough() handles one-way ports.
        tfp_printf("already open.\r\n");
        if (mode && passThroughPort->mode != mode) {
            tfp_printf("mode changed from %d to %d.\r\n",
                   passThroughPort->mode, mode);
            serialSetMode(passThroughPort, mode);
        }
        // If this port has a rx callback associated we need to remove it now.
        // Otherwise no data will be pushed in the serial port buffer!
        if (passThroughPort->rxCallback) {
            passThroughPort->rxCallback = 0;
        }
    }

    tfp_printf("forwarding, power cycle to exit.\r\n");

    serialPassthrough(cliPort, passThroughPort, NULL, NULL);
}
#endif

static void printAdjustmentRange(uint8_t dumpMask, const adjustmentRange_t *adjustmentRanges, const adjustmentRange_t *defaultAdjustmentRanges)
{
    const char *format = "adjrange %u %u %u %u %u %u %u";
    // print out adjustment ranges channel settings
    for (uint32_t i = 0; i < MAX_ADJUSTMENT_RANGE_COUNT; i++) {
        const adjustmentRange_t *ar = &adjustmentRanges[i];
        bool equalsDefault = false;
        if (defaultAdjustmentRanges) {
            const adjustmentRange_t *arDefault = &defaultAdjustmentRanges[i];
            equalsDefault = ar->auxChannelIndex == arDefault->auxChannelIndex
                && ar->range.startStep == arDefault->range.startStep
                && ar->range.endStep == arDefault->range.endStep
                && ar->adjustmentFunction == arDefault->adjustmentFunction
                && ar->auxSwitchChannelIndex == arDefault->auxSwitchChannelIndex
                && ar->adjustmentIndex == arDefault->adjustmentIndex;
            cliDefaultPrintLinef(dumpMask, equalsDefault, format,
                i,
                arDefault->adjustmentIndex,
                arDefault->auxChannelIndex,
                MODE_STEP_TO_CHANNEL_VALUE(arDefault->range.startStep),
                MODE_STEP_TO_CHANNEL_VALUE(arDefault->range.endStep),
                arDefault->adjustmentFunction,
                arDefault->auxSwitchChannelIndex
            );
        }
        cliDumpPrintLinef(dumpMask, equalsDefault, format,
            i,
            ar->adjustmentIndex,
            ar->auxChannelIndex,
            MODE_STEP_TO_CHANNEL_VALUE(ar->range.startStep),
            MODE_STEP_TO_CHANNEL_VALUE(ar->range.endStep),
            ar->adjustmentFunction,
            ar->auxSwitchChannelIndex
        );
    }
}

static void cliAdjustmentRange(char *cmdline)
{
    int i, val = 0;
    const char *ptr;

    if (isEmpty(cmdline)) {
        printAdjustmentRange(DUMP_MASTER, adjustmentRanges(0), NULL);
    } else {
        ptr = cmdline;
        i = atoi(ptr++);
        if (i < MAX_ADJUSTMENT_RANGE_COUNT) {
            adjustmentRange_t *ar = adjustmentRangesMutable(i);
            uint8_t validArgumentCount = 0;

            ptr = nextArg(ptr);
            if (ptr) {
                val = atoi(ptr);
                if (val >= 0 && val < MAX_SIMULTANEOUS_ADJUSTMENT_COUNT) {
                    ar->adjustmentIndex = val;
                    validArgumentCount++;
                }
            }
            ptr = nextArg(ptr);
            if (ptr) {
                val = atoi(ptr);
                if (val >= 0 && val < MAX_AUX_CHANNEL_COUNT) {
                    ar->auxChannelIndex = val;
                    validArgumentCount++;
                }
            }

            ptr = processChannelRangeArgs(ptr, &ar->range, &validArgumentCount);

            ptr = nextArg(ptr);
            if (ptr) {
                val = atoi(ptr);
                if (val >= 0 && val < ADJUSTMENT_FUNCTION_COUNT) {
                    ar->adjustmentFunction = val;
                    validArgumentCount++;
                }
            }
            ptr = nextArg(ptr);
            if (ptr) {
                val = atoi(ptr);
                if (val >= 0 && val < MAX_AUX_CHANNEL_COUNT) {
                    ar->auxSwitchChannelIndex = val;
                    validArgumentCount++;
                }
            }

            if (validArgumentCount != 6) {
                memset(ar, 0, sizeof(adjustmentRange_t));
                cliShowParseError();
            }
        } else {
            cliShowArgumentRangeError("index", 0, MAX_ADJUSTMENT_RANGE_COUNT - 1);
        }
    }
}

#ifndef USE_QUAD_MIXER_ONLY
static void printMotorMix(uint8_t dumpMask, const motorMixer_t *customMotorMixer, const motorMixer_t *defaultCustomMotorMixer)
{
    const char *format = "mmix %d %s %s %s %s";
    char buf0[FTOA_BUFFER_LENGTH];
    char buf1[FTOA_BUFFER_LENGTH];
    char buf2[FTOA_BUFFER_LENGTH];
    char buf3[FTOA_BUFFER_LENGTH];
    for (uint32_t i = 0; i < MAX_SUPPORTED_MOTORS; i++) {
        if (customMotorMixer[i].throttle == 0.0f)
            break;
        const float thr = customMotorMixer[i].throttle;
        const float roll = customMotorMixer[i].roll;
        const float pitch = customMotorMixer[i].pitch;
        const float yaw = customMotorMixer[i].yaw;
        bool equalsDefault = false;
        if (defaultCustomMotorMixer) {
            const float thrDefault = defaultCustomMotorMixer[i].throttle;
            const float rollDefault = defaultCustomMotorMixer[i].roll;
            const float pitchDefault = defaultCustomMotorMixer[i].pitch;
            const float yawDefault = defaultCustomMotorMixer[i].yaw;
            const bool equalsDefault = thr == thrDefault && roll == rollDefault && pitch == pitchDefault && yaw == yawDefault;

            cliDefaultPrintLinef(dumpMask, equalsDefault, format,
                i,
                ftoa(thrDefault, buf0),
                ftoa(rollDefault, buf1),
                ftoa(pitchDefault, buf2),
                ftoa(yawDefault, buf3));
        }
        cliDumpPrintLinef(dumpMask, equalsDefault, format,
            i,
            ftoa(thr, buf0),
            ftoa(roll, buf1),
            ftoa(pitch, buf2),
            ftoa(yaw, buf3));
    }
}
#endif // USE_QUAD_MIXER_ONLY

static void cliMotorMix(char *cmdline)
{
#ifdef USE_QUAD_MIXER_ONLY
    UNUSED(cmdline);
#else
    int check = 0;
    uint8_t len;
    const char *ptr;

    if (isEmpty(cmdline)) {
        printMotorMix(DUMP_MASTER, customMotorMixer(0), NULL);
    } else if (strncasecmp(cmdline, "reset", 5) == 0) {
        // erase custom mixer
        for (uint32_t i = 0; i < MAX_SUPPORTED_MOTORS; i++) {
            customMotorMixerMutable(i)->throttle = 0.0f;
        }
    } else if (strncasecmp(cmdline, "load", 4) == 0) {
        ptr = nextArg(cmdline);
        if (ptr) {
            len = strlen(ptr);
            for (uint32_t i = 0; ; i++) {
                if (mixerNames[i] == NULL) {
                    cliPrintLine("Invalid name");
                    break;
                }
                if (strncasecmp(ptr, mixerNames[i], len) == 0) {
                    mixerLoadMix(i, customMotorMixerMutable(0));
                    cliPrintLinef("Loaded %s", mixerNames[i]);
                    cliMotorMix("");
                    break;
                }
            }
        }
    } else {
        ptr = cmdline;
        uint32_t i = atoi(ptr); // get motor number
        if (i < MAX_SUPPORTED_MOTORS) {
            ptr = nextArg(ptr);
            if (ptr) {
                customMotorMixerMutable(i)->throttle = fastA2F(ptr);
                check++;
            }
            ptr = nextArg(ptr);
            if (ptr) {
                customMotorMixerMutable(i)->roll = fastA2F(ptr);
                check++;
            }
            ptr = nextArg(ptr);
            if (ptr) {
                customMotorMixerMutable(i)->pitch = fastA2F(ptr);
                check++;
            }
            ptr = nextArg(ptr);
            if (ptr) {
                customMotorMixerMutable(i)->yaw = fastA2F(ptr);
                check++;
            }
            if (check != 4) {
                cliShowParseError();
            } else {
                printMotorMix(DUMP_MASTER, customMotorMixer(0), NULL);
            }
        } else {
            cliShowArgumentRangeError("index", 0, MAX_SUPPORTED_MOTORS - 1);
        }
    }
#endif
}

static void printRxRange(uint8_t dumpMask, const rxChannelRangeConfig_t *channelRangeConfigs, const rxChannelRangeConfig_t *defaultChannelRangeConfigs)
{
    const char *format = "rxrange %u %u %u";
    for (uint32_t i = 0; i < NON_AUX_CHANNEL_COUNT; i++) {
        bool equalsDefault = false;
        if (defaultChannelRangeConfigs) {
            equalsDefault = channelRangeConfigs[i].min == defaultChannelRangeConfigs[i].min
                && channelRangeConfigs[i].max == defaultChannelRangeConfigs[i].max;
            cliDefaultPrintLinef(dumpMask, equalsDefault, format,
                i,
                defaultChannelRangeConfigs[i].min,
                defaultChannelRangeConfigs[i].max
            );
        }
        cliDumpPrintLinef(dumpMask, equalsDefault, format,
            i,
            channelRangeConfigs[i].min,
            channelRangeConfigs[i].max
        );
    }
}

static void cliRxRange(char *cmdline)
{
    int i, validArgumentCount = 0;
    const char *ptr;

    if (isEmpty(cmdline)) {
        printRxRange(DUMP_MASTER, rxChannelRangeConfigs(0), NULL);
    } else if (strcasecmp(cmdline, "reset") == 0) {
        resetAllRxChannelRangeConfigurations(rxChannelRangeConfigsMutable(0));
    } else {
        ptr = cmdline;
        i = atoi(ptr);
        if (i >= 0 && i < NON_AUX_CHANNEL_COUNT) {
            int rangeMin, rangeMax;

            ptr = nextArg(ptr);
            if (ptr) {
                rangeMin = atoi(ptr);
                validArgumentCount++;
            }

            ptr = nextArg(ptr);
            if (ptr) {
                rangeMax = atoi(ptr);
                validArgumentCount++;
            }

            if (validArgumentCount != 2) {
                cliShowParseError();
            } else if (rangeMin < PWM_PULSE_MIN || rangeMin > PWM_PULSE_MAX || rangeMax < PWM_PULSE_MIN || rangeMax > PWM_PULSE_MAX) {
                cliShowParseError();
            } else {
                rxChannelRangeConfig_t *channelRangeConfig = rxChannelRangeConfigsMutable(i);
                channelRangeConfig->min = rangeMin;
                channelRangeConfig->max = rangeMax;
            }
        } else {
            cliShowArgumentRangeError("channel", 0, NON_AUX_CHANNEL_COUNT - 1);
        }
    }
}

#ifdef LED_STRIP
static void printLed(uint8_t dumpMask, const ledConfig_t *ledConfigs, const ledConfig_t *defaultLedConfigs)
{
    const char *format = "led %u %s";
    char ledConfigBuffer[20];
    char ledConfigDefaultBuffer[20];
    for (uint32_t i = 0; i < LED_MAX_STRIP_LENGTH; i++) {
        ledConfig_t ledConfig = ledConfigs[i];
        generateLedConfig(&ledConfig, ledConfigBuffer, sizeof(ledConfigBuffer));
        bool equalsDefault = false;
        if (defaultLedConfigs) {
            ledConfig_t ledConfigDefault = defaultLedConfigs[i];
            equalsDefault = ledConfig == ledConfigDefault;
            generateLedConfig(&ledConfigDefault, ledConfigDefaultBuffer, sizeof(ledConfigDefaultBuffer));
            cliDefaultPrintLinef(dumpMask, equalsDefault, format, i, ledConfigDefaultBuffer);
        }
        cliDumpPrintLinef(dumpMask, equalsDefault, format, i, ledConfigBuffer);
    }
}

static void cliLed(char *cmdline)
{
    int i;
    const char *ptr;

    if (isEmpty(cmdline)) {
        printLed(DUMP_MASTER, ledStripConfig()->ledConfigs, NULL);
    } else {
        ptr = cmdline;
        i = atoi(ptr);
        if (i < LED_MAX_STRIP_LENGTH) {
            ptr = nextArg(cmdline);
            if (!parseLedStripConfig(i, ptr)) {
                cliShowParseError();
            }
        } else {
            cliShowArgumentRangeError("index", 0, LED_MAX_STRIP_LENGTH - 1);
        }
    }
}

static void printColor(uint8_t dumpMask, const hsvColor_t *colors, const hsvColor_t *defaultColors)
{
    const char *format = "color %u %d,%u,%u";
    for (uint32_t i = 0; i < LED_CONFIGURABLE_COLOR_COUNT; i++) {
        const hsvColor_t *color = &colors[i];
        bool equalsDefault = false;
        if (defaultColors) {
            const hsvColor_t *colorDefault = &defaultColors[i];
            equalsDefault = color->h == colorDefault->h
                && color->s == colorDefault->s
                && color->v == colorDefault->v;
            cliDefaultPrintLinef(dumpMask, equalsDefault, format, i,colorDefault->h, colorDefault->s, colorDefault->v);
        }
        cliDumpPrintLinef(dumpMask, equalsDefault, format, i, color->h, color->s, color->v);
    }
}

static void cliColor(char *cmdline)
{
    if (isEmpty(cmdline)) {
        printColor(DUMP_MASTER, ledStripConfig()->colors, NULL);
    } else {
        const char *ptr = cmdline;
        const int i = atoi(ptr);
        if (i < LED_CONFIGURABLE_COLOR_COUNT) {
            ptr = nextArg(cmdline);
            if (!parseColor(i, ptr)) {
                cliShowParseError();
            }
        } else {
            cliShowArgumentRangeError("index", 0, LED_CONFIGURABLE_COLOR_COUNT - 1);
        }
    }
}

static void printModeColor(uint8_t dumpMask, const ledStripConfig_t *ledStripConfig, const ledStripConfig_t *defaultLedStripConfig)
{
    const char *format = "mode_color %u %u %u";
    for (uint32_t i = 0; i < LED_MODE_COUNT; i++) {
        for (uint32_t j = 0; j < LED_DIRECTION_COUNT; j++) {
            int colorIndex = ledStripConfig->modeColors[i].color[j];
            bool equalsDefault = false;
            if (defaultLedStripConfig) {
                int colorIndexDefault = defaultLedStripConfig->modeColors[i].color[j];
                equalsDefault = colorIndex == colorIndexDefault;
                cliDefaultPrintLinef(dumpMask, equalsDefault, format, i, j, colorIndexDefault);
            }
            cliDumpPrintLinef(dumpMask, equalsDefault, format, i, j, colorIndex);
        }
    }

    for (uint32_t j = 0; j < LED_SPECIAL_COLOR_COUNT; j++) {
        const int colorIndex = ledStripConfig->specialColors.color[j];
        bool equalsDefault = false;
        if (defaultLedStripConfig) {
            const int colorIndexDefault = defaultLedStripConfig->specialColors.color[j];
            equalsDefault = colorIndex == colorIndexDefault;
            cliDefaultPrintLinef(dumpMask, equalsDefault, format, LED_SPECIAL, j, colorIndexDefault);
        }
        cliDumpPrintLinef(dumpMask, equalsDefault, format, LED_SPECIAL, j, colorIndex);
    }

    const int ledStripAuxChannel = ledStripConfig->ledstrip_aux_channel;
    bool equalsDefault = false;
    if (defaultLedStripConfig) {
        const int ledStripAuxChannelDefault = defaultLedStripConfig->ledstrip_aux_channel;
        equalsDefault = ledStripAuxChannel == ledStripAuxChannelDefault;
        cliDefaultPrintLinef(dumpMask, equalsDefault, format, LED_AUX_CHANNEL, 0, ledStripAuxChannelDefault);
    }
    cliDumpPrintLinef(dumpMask, equalsDefault, format, LED_AUX_CHANNEL, 0, ledStripAuxChannel);
}

static void cliModeColor(char *cmdline)
{
    if (isEmpty(cmdline)) {
        printModeColor(DUMP_MASTER, ledStripConfig(), NULL);
    } else {
        enum {MODE = 0, FUNCTION, COLOR, ARGS_COUNT};
        int args[ARGS_COUNT];
        int argNo = 0;
        char *saveptr;
        const char* ptr = strtok_r(cmdline, " ", &saveptr);
        while (ptr && argNo < ARGS_COUNT) {
            args[argNo++] = atoi(ptr);
            ptr = strtok_r(NULL, " ", &saveptr);
        }

        if (ptr != NULL || argNo != ARGS_COUNT) {
            cliShowParseError();
            return;
        }

        int modeIdx  = args[MODE];
        int funIdx = args[FUNCTION];
        int color = args[COLOR];
        if(!setModeColor(modeIdx, funIdx, color)) {
            cliShowParseError();
            return;
        }
        // values are validated
        cliPrintLinef("mode_color %u %u %u", modeIdx, funIdx, color);
    }
}
#endif

#ifdef USE_SERVOS
static void printServo(uint8_t dumpMask, const servoParam_t *servoParams, const servoParam_t *defaultServoParams)
{
    // print out servo settings
    const char *format = "servo %u %d %d %d %d %d";
    for (uint32_t i = 0; i < MAX_SUPPORTED_SERVOS; i++) {
        const servoParam_t *servoConf = &servoParams[i];
        bool equalsDefault = false;
        if (defaultServoParams) {
            const servoParam_t *defaultServoConf = &defaultServoParams[i];
            equalsDefault = servoConf->min == defaultServoConf->min
                && servoConf->max == defaultServoConf->max
                && servoConf->middle == defaultServoConf->middle
                && servoConf->rate == defaultServoConf->rate
                && servoConf->forwardFromChannel == defaultServoConf->forwardFromChannel;
            cliDefaultPrintLinef(dumpMask, equalsDefault, format,
                i,
                defaultServoConf->min,
                defaultServoConf->max,
                defaultServoConf->middle,
                defaultServoConf->rate,
                defaultServoConf->forwardFromChannel
            );
        }
        cliDumpPrintLinef(dumpMask, equalsDefault, format,
            i,
            servoConf->min,
            servoConf->max,
            servoConf->middle,
            servoConf->rate,
            servoConf->forwardFromChannel
        );
    }
    // print servo directions
    for (uint32_t i = 0; i < MAX_SUPPORTED_SERVOS; i++) {
        const char *format = "smix reverse %d %d r";
        const servoParam_t *servoConf = &servoParams[i];
        const servoParam_t *servoConfDefault = &defaultServoParams[i];
        if (defaultServoParams) {
            bool equalsDefault = servoConf->reversedSources == servoConfDefault->reversedSources;
            for (uint32_t channel = 0; channel < INPUT_SOURCE_COUNT; channel++) {
                equalsDefault = ~(servoConf->reversedSources ^ servoConfDefault->reversedSources) & (1 << channel);
                if (servoConfDefault->reversedSources & (1 << channel)) {
                    cliDefaultPrintLinef(dumpMask, equalsDefault, format, i , channel);
                }
                if (servoConf->reversedSources & (1 << channel)) {
                    cliDumpPrintLinef(dumpMask, equalsDefault, format, i , channel);
                }
            }
        } else {
            for (uint32_t channel = 0; channel < INPUT_SOURCE_COUNT; channel++) {
                if (servoConf->reversedSources & (1 << channel)) {
                    cliDumpPrintLinef(dumpMask, true, format, i , channel);
                }
            }
        }
    }
}

static void cliServo(char *cmdline)
{
    enum { SERVO_ARGUMENT_COUNT = 6 };
    int16_t arguments[SERVO_ARGUMENT_COUNT];

    servoParam_t *servo;

    int i;
    char *ptr;

    if (isEmpty(cmdline)) {
        printServo(DUMP_MASTER, servoParams(0), NULL);
    } else {
        int validArgumentCount = 0;

        ptr = cmdline;

        // Command line is integers (possibly negative) separated by spaces, no other characters allowed.

        // If command line doesn't fit the format, don't modify the config
        while (*ptr) {
            if (*ptr == '-' || (*ptr >= '0' && *ptr <= '9')) {
                if (validArgumentCount >= SERVO_ARGUMENT_COUNT) {
                    cliShowParseError();
                    return;
                }

                arguments[validArgumentCount++] = atoi(ptr);

                do {
                    ptr++;
                } while (*ptr >= '0' && *ptr <= '9');
            } else if (*ptr == ' ') {
                ptr++;
            } else {
                cliShowParseError();
                return;
            }
        }

        enum {INDEX = 0, MIN, MAX, MIDDLE, RATE, FORWARD};

        i = arguments[INDEX];

        // Check we got the right number of args and the servo index is correct (don't validate the other values)
        if (validArgumentCount != SERVO_ARGUMENT_COUNT || i < 0 || i >= MAX_SUPPORTED_SERVOS) {
            cliShowParseError();
            return;
        }

        servo = servoParamsMutable(i);

        if (
            arguments[MIN] < PWM_PULSE_MIN || arguments[MIN] > PWM_PULSE_MAX ||
            arguments[MAX] < PWM_PULSE_MIN || arguments[MAX] > PWM_PULSE_MAX ||
            arguments[MIDDLE] < arguments[MIN] || arguments[MIDDLE] > arguments[MAX] ||
            arguments[MIN] > arguments[MAX] || arguments[MAX] < arguments[MIN] ||
            arguments[RATE] < -100 || arguments[RATE] > 100 ||
            arguments[FORWARD] >= MAX_SUPPORTED_RC_CHANNEL_COUNT
        ) {
            cliShowParseError();
            return;
        }

        servo->min = arguments[MIN];
        servo->max = arguments[MAX];
        servo->middle = arguments[MIDDLE];
        servo->rate = arguments[RATE];
        servo->forwardFromChannel = arguments[FORWARD];
    }
}
#endif

#ifdef USE_SERVOS
static void printServoMix(uint8_t dumpMask, const servoMixer_t *customServoMixers, const servoMixer_t *defaultCustomServoMixers)
{
    const char *format = "smix %d %d %d %d %d %d %d %d";
    for (uint32_t i = 0; i < MAX_SERVO_RULES; i++) {
        const servoMixer_t customServoMixer = customServoMixers[i];
        if (customServoMixer.rate == 0) {
            break;
        }

        bool equalsDefault = false;
        if (defaultCustomServoMixers) {
            servoMixer_t customServoMixerDefault = defaultCustomServoMixers[i];
            equalsDefault = customServoMixer.targetChannel == customServoMixerDefault.targetChannel
                && customServoMixer.inputSource == customServoMixerDefault.inputSource
                && customServoMixer.rate == customServoMixerDefault.rate
                && customServoMixer.speed == customServoMixerDefault.speed
                && customServoMixer.min == customServoMixerDefault.min
                && customServoMixer.max == customServoMixerDefault.max
                && customServoMixer.box == customServoMixerDefault.box;

            cliDefaultPrintLinef(dumpMask, equalsDefault, format,
                i,
                customServoMixerDefault.targetChannel,
                customServoMixerDefault.inputSource,
                customServoMixerDefault.rate,
                customServoMixerDefault.speed,
                customServoMixerDefault.min,
                customServoMixerDefault.max,
                customServoMixerDefault.box
            );
        }
        cliDumpPrintLinef(dumpMask, equalsDefault, format,
            i,
            customServoMixer.targetChannel,
            customServoMixer.inputSource,
            customServoMixer.rate,
            customServoMixer.speed,
            customServoMixer.min,
            customServoMixer.max,
            customServoMixer.box
        );
    }

    cliPrintLinefeed();
}

static void cliServoMix(char *cmdline)
{
    int args[8], check = 0;
    int len = strlen(cmdline);

    if (len == 0) {
        printServoMix(DUMP_MASTER, customServoMixers(0), NULL);
    } else if (strncasecmp(cmdline, "reset", 5) == 0) {
        // erase custom mixer
        memset(customServoMixers_array(), 0, sizeof(*customServoMixers_array()));
        for (uint32_t i = 0; i < MAX_SUPPORTED_SERVOS; i++) {
            servoParamsMutable(i)->reversedSources = 0;
        }
    } else if (strncasecmp(cmdline, "load", 4) == 0) {
        const char *ptr = nextArg(cmdline);
        if (ptr) {
            len = strlen(ptr);
            for (uint32_t i = 0; ; i++) {
                if (mixerNames[i] == NULL) {
                    cliPrintLine("Invalid name");
                    break;
                }
                if (strncasecmp(ptr, mixerNames[i], len) == 0) {
                    servoMixerLoadMix(i);
                    cliPrintLinef("Loaded %s", mixerNames[i]);
                    cliServoMix("");
                    break;
                }
            }
        }
    } else if (strncasecmp(cmdline, "reverse", 7) == 0) {
        enum {SERVO = 0, INPUT, REVERSE, ARGS_COUNT};
        char *ptr = strchr(cmdline, ' ');

        len = strlen(ptr);
        if (len == 0) {
            cliPrintf("s");
            for (uint32_t inputSource = 0; inputSource < INPUT_SOURCE_COUNT; inputSource++)
                cliPrintf("\ti%d", inputSource);
            cliPrintLinefeed();

            for (uint32_t servoIndex = 0; servoIndex < MAX_SUPPORTED_SERVOS; servoIndex++) {
                cliPrintf("%d", servoIndex);
                for (uint32_t inputSource = 0; inputSource < INPUT_SOURCE_COUNT; inputSource++)
                    cliPrintf("\t%s  ", (servoParams(servoIndex)->reversedSources & (1 << inputSource)) ? "r" : "n");
                cliPrintLinefeed();
            }
            return;
        }

        char *saveptr;
        ptr = strtok_r(ptr, " ", &saveptr);
        while (ptr != NULL && check < ARGS_COUNT - 1) {
            args[check++] = atoi(ptr);
            ptr = strtok_r(NULL, " ", &saveptr);
        }

        if (ptr == NULL || check != ARGS_COUNT - 1) {
            cliShowParseError();
            return;
        }

        if (args[SERVO] >= 0 && args[SERVO] < MAX_SUPPORTED_SERVOS
                && args[INPUT] >= 0 && args[INPUT] < INPUT_SOURCE_COUNT
                && (*ptr == 'r' || *ptr == 'n')) {
            if (*ptr == 'r')
                servoParamsMutable(args[SERVO])->reversedSources |= 1 << args[INPUT];
            else
                servoParamsMutable(args[SERVO])->reversedSources &= ~(1 << args[INPUT]);
        } else
            cliShowParseError();

        cliServoMix("reverse");
    } else {
        enum {RULE = 0, TARGET, INPUT, RATE, SPEED, MIN, MAX, BOX, ARGS_COUNT};
        char *saveptr;
        char *ptr = strtok_r(cmdline, " ", &saveptr);
        while (ptr != NULL && check < ARGS_COUNT) {
            args[check++] = atoi(ptr);
            ptr = strtok_r(NULL, " ", &saveptr);
        }

        if (ptr != NULL || check != ARGS_COUNT) {
            cliShowParseError();
            return;
        }

        int32_t i = args[RULE];
        if (i >= 0 && i < MAX_SERVO_RULES &&
            args[TARGET] >= 0 && args[TARGET] < MAX_SUPPORTED_SERVOS &&
            args[INPUT] >= 0 && args[INPUT] < INPUT_SOURCE_COUNT &&
            args[RATE] >= -100 && args[RATE] <= 100 &&
            args[SPEED] >= 0 && args[SPEED] <= MAX_SERVO_SPEED &&
            args[MIN] >= 0 && args[MIN] <= 100 &&
            args[MAX] >= 0 && args[MAX] <= 100 && args[MIN] < args[MAX] &&
            args[BOX] >= 0 && args[BOX] <= MAX_SERVO_BOXES) {
            customServoMixersMutable(i)->targetChannel = args[TARGET];
            customServoMixersMutable(i)->inputSource = args[INPUT];
            customServoMixersMutable(i)->rate = args[RATE];
            customServoMixersMutable(i)->speed = args[SPEED];
            customServoMixersMutable(i)->min = args[MIN];
            customServoMixersMutable(i)->max = args[MAX];
            customServoMixersMutable(i)->box = args[BOX];
            cliServoMix("");
        } else {
            cliShowParseError();
        }
    }
}
#endif

#ifdef USE_SDCARD

static void cliWriteBytes(const uint8_t *buffer, int count)
{
    while (count > 0) {
        cliWrite(*buffer);
        buffer++;
        count--;
    }
}

static void cliSdInfo(char *cmdline)
{
    UNUSED(cmdline);

    cliPrint("SD card: ");

    if (!sdcard_isInserted()) {
        cliPrintLine("None inserted");
        return;
    }

    if (!sdcard_isInitialized()) {
        cliPrintLine("Startup failed");
        return;
    }

    const sdcardMetadata_t *metadata = sdcard_getMetadata();

    cliPrintf("Manufacturer 0x%x, %ukB, %02d/%04d, v%d.%d, '",
        metadata->manufacturerID,
        metadata->numBlocks / 2, /* One block is half a kB */
        metadata->productionMonth,
        metadata->productionYear,
        metadata->productRevisionMajor,
        metadata->productRevisionMinor
    );

    cliWriteBytes((uint8_t*)metadata->productName, sizeof(metadata->productName));

    cliPrint("'\r\n" "Filesystem: ");

    switch (afatfs_getFilesystemState()) {
        case AFATFS_FILESYSTEM_STATE_READY:
            cliPrint("Ready");
        break;
        case AFATFS_FILESYSTEM_STATE_INITIALIZATION:
            cliPrint("Initializing");
        break;
        case AFATFS_FILESYSTEM_STATE_UNKNOWN:
        case AFATFS_FILESYSTEM_STATE_FATAL:
            cliPrint("Fatal");

            switch (afatfs_getLastError()) {
                case AFATFS_ERROR_BAD_MBR:
                    cliPrint(" - no FAT MBR partitions");
                break;
                case AFATFS_ERROR_BAD_FILESYSTEM_HEADER:
                    cliPrint(" - bad FAT header");
                break;
                case AFATFS_ERROR_GENERIC:
                case AFATFS_ERROR_NONE:
                    ; // Nothing more detailed to print
                break;
            }
        break;
    }
    cliPrintLinefeed();
}

#endif

#ifdef USE_FLASHFS

static void cliFlashInfo(char *cmdline)
{
    const flashGeometry_t *layout = flashfsGetGeometry();

    UNUSED(cmdline);

    cliPrintLinef("Flash sectors=%u, sectorSize=%u, pagesPerSector=%u, pageSize=%u, totalSize=%u, usedSize=%u",
            layout->sectors, layout->sectorSize, layout->pagesPerSector, layout->pageSize, layout->totalSize, flashfsGetOffset());
}


static void cliFlashErase(char *cmdline)
{
    UNUSED(cmdline);

#ifndef MINIMAL_CLI
    uint32_t i = 0;
    cliPrintLine("Erasing, please wait ... ");
#else
    cliPrintLine("Erasing,");
#endif

    bufWriterFlush(cliWriter);
    flashfsEraseCompletely();

    while (!flashfsIsReady()) {
#ifndef MINIMAL_CLI
        cliPrintf(".");
        if (i++ > 120) {
            i=0;
            cliPrintLinefeed();
        }

        bufWriterFlush(cliWriter);
#endif
        delay(100);
    }
    beeper(BEEPER_BLACKBOX_ERASE);
    cliPrintLinefeed();
    cliPrintLine("Done.");
}

#ifdef USE_FLASH_TOOLS

static void cliFlashWrite(char *cmdline)
{
    const uint32_t address = atoi(cmdline);
    const char *text = strchr(cmdline, ' ');

    if (!text) {
        cliShowParseError();
    } else {
        flashfsSeekAbs(address);
        flashfsWrite((uint8_t*)text, strlen(text), true);
        flashfsFlushSync();

        cliPrintLinef("Wrote %u bytes at %u.", strlen(text), address);
    }
}

static void cliFlashRead(char *cmdline)
{
    uint32_t address = atoi(cmdline);

    const char *nextArg = strchr(cmdline, ' ');

    if (!nextArg) {
        cliShowParseError();
    } else {
        uint32_t length = atoi(nextArg);

        cliPrintLinef("Reading %u bytes at %u:", length, address);

        uint8_t buffer[32];
        while (length > 0) {
            int bytesRead = flashfsReadAbs(address, buffer, length < sizeof(buffer) ? length : sizeof(buffer));

            for (int i = 0; i < bytesRead; i++) {
                cliWrite(buffer[i]);
            }

            length -= bytesRead;
            address += bytesRead;

            if (bytesRead == 0) {
                //Assume we reached the end of the volume or something fatal happened
                break;
            }
        }
        cliPrintLinefeed();
    }
}

#endif
#endif

#ifdef VTX_CONTROL
static void printVtx(uint8_t dumpMask, const vtxConfig_t *vtxConfig, const vtxConfig_t *vtxConfigDefault)
{
    // print out vtx channel settings
    const char *format = "vtx %u %u %u %u %u %u";
    bool equalsDefault = false;
    for (uint32_t i = 0; i < MAX_CHANNEL_ACTIVATION_CONDITION_COUNT; i++) {
        const vtxChannelActivationCondition_t *cac = &vtxConfig->vtxChannelActivationConditions[i];
        if (vtxConfigDefault) {
            const vtxChannelActivationCondition_t *cacDefault = &vtxConfigDefault->vtxChannelActivationConditions[i];
            equalsDefault = cac->auxChannelIndex == cacDefault->auxChannelIndex
                && cac->band == cacDefault->band
                && cac->channel == cacDefault->channel
                && cac->range.startStep == cacDefault->range.startStep
                && cac->range.endStep == cacDefault->range.endStep;
            cliDefaultPrintLinef(dumpMask, equalsDefault, format,
                i,
                cacDefault->auxChannelIndex,
                cacDefault->band,
                cacDefault->channel,
                MODE_STEP_TO_CHANNEL_VALUE(cacDefault->range.startStep),
                MODE_STEP_TO_CHANNEL_VALUE(cacDefault->range.endStep)
            );
        }
        cliDumpPrintLinef(dumpMask, equalsDefault, format,
            i,
            cac->auxChannelIndex,
            cac->band,
            cac->channel,
            MODE_STEP_TO_CHANNEL_VALUE(cac->range.startStep),
            MODE_STEP_TO_CHANNEL_VALUE(cac->range.endStep)
        );
    }
}

// FIXME remove these and use the VTX API
#define VTX_BAND_MIN                            1
#define VTX_BAND_MAX                            5
#define VTX_CHANNEL_MIN                         1
#define VTX_CHANNEL_MAX                         8

static void cliVtx(char *cmdline)
{
    int i, val = 0;
    const char *ptr;

    if (isEmpty(cmdline)) {
        printVtx(DUMP_MASTER, vtxConfig(), NULL);
    } else {
        ptr = cmdline;
        i = atoi(ptr++);
        if (i < MAX_CHANNEL_ACTIVATION_CONDITION_COUNT) {
            vtxChannelActivationCondition_t *cac = &vtxConfigMutable()->vtxChannelActivationConditions[i];
            uint8_t validArgumentCount = 0;
            ptr = nextArg(ptr);
            if (ptr) {
                val = atoi(ptr);
                if (val >= 0 && val < MAX_AUX_CHANNEL_COUNT) {
                    cac->auxChannelIndex = val;
                    validArgumentCount++;
                }
            }
            ptr = nextArg(ptr);
            if (ptr) {
                val = atoi(ptr);
                // FIXME Use VTX API to get min/max
                if (val >= VTX_BAND_MIN && val <= VTX_BAND_MAX) {
                    cac->band = val;
                    validArgumentCount++;
                }
            }
            ptr = nextArg(ptr);
            if (ptr) {
                val = atoi(ptr);
                // FIXME Use VTX API to get min/max
                if (val >= VTX_CHANNEL_MIN && val <= VTX_CHANNEL_MAX) {
                    cac->channel = val;
                    validArgumentCount++;
                }
            }
            ptr = processChannelRangeArgs(ptr, &cac->range, &validArgumentCount);

            if (validArgumentCount != 5) {
                memset(cac, 0, sizeof(vtxChannelActivationCondition_t));
            }
        } else {
            cliShowArgumentRangeError("index", 0, MAX_CHANNEL_ACTIVATION_CONDITION_COUNT - 1);
        }
    }
}

#endif // VTX_CONTROL

static void printName(uint8_t dumpMask, const systemConfig_t *systemConfig)
{
    const bool equalsDefault = strlen(systemConfig->name) == 0;
    cliDumpPrintLinef(dumpMask, equalsDefault, "name %s", equalsDefault ? emptyName : systemConfig->name);
}

static void cliName(char *cmdline)
{
    const uint32_t len = strlen(cmdline);
    if (len > 0) {
        memset(systemConfigMutable()->name, 0, ARRAYLEN(systemConfig()->name));
        if (strncmp(cmdline, emptyName, len)) {
            strncpy(systemConfigMutable()->name, cmdline, MIN(len, MAX_NAME_LENGTH));
        }
    }
    printName(DUMP_MASTER, systemConfig());
}

static void printFeature(uint8_t dumpMask, const featureConfig_t *featureConfig, const featureConfig_t *featureConfigDefault)
{
    const uint32_t mask = featureConfig->enabledFeatures;
    const uint32_t defaultMask = featureConfigDefault->enabledFeatures;
    for (uint32_t i = 0; featureNames[i]; i++) { // disable all feature first
        const char *format = "feature -%s";
        cliDefaultPrintLinef(dumpMask, (defaultMask | ~mask) & (1 << i), format, featureNames[i]);
        cliDumpPrintLinef(dumpMask, (~defaultMask | mask) & (1 << i), format, featureNames[i]);
    }
    for (uint32_t i = 0; featureNames[i]; i++) {  // reenable what we want.
        const char *format = "feature %s";
        if (defaultMask & (1 << i)) {
            cliDefaultPrintLinef(dumpMask, (~defaultMask | mask) & (1 << i), format, featureNames[i]);
        }
        if (mask & (1 << i)) {
            cliDumpPrintLinef(dumpMask, (defaultMask | ~mask) & (1 << i), format, featureNames[i]);
        }
    }
}

static void cliFeature(char *cmdline)
{
    uint32_t len = strlen(cmdline);
    uint32_t mask = featureMask();

    if (len == 0) {
        cliPrint("Enabled: ");
        for (uint32_t i = 0; ; i++) {
            if (featureNames[i] == NULL)
                break;
            if (mask & (1 << i))
                cliPrintf("%s ", featureNames[i]);
        }
        cliPrintLinefeed();
    } else if (strncasecmp(cmdline, "list", len) == 0) {
        cliPrint("Available:");
        for (uint32_t i = 0; ; i++) {
            if (featureNames[i] == NULL)
                break;
            cliPrintf(" %s", featureNames[i]);
        }
        cliPrintLinefeed();
        return;
    } else {
        bool remove = false;
        if (cmdline[0] == '-') {
            // remove feature
            remove = true;
            cmdline++; // skip over -
            len--;
        }

        for (uint32_t i = 0; ; i++) {
            if (featureNames[i] == NULL) {
                cliPrintLine("Invalid name");
                break;
            }

            if (strncasecmp(cmdline, featureNames[i], len) == 0) {

                mask = 1 << i;
#ifndef GPS
                if (mask & FEATURE_GPS) {
                    cliPrintLine("unavailable");
                    break;
                }
#endif
#ifndef SONAR
                if (mask & FEATURE_SONAR) {
                    cliPrintLine("unavailable");
                    break;
                }
#endif
                if (remove) {
                    featureClear(mask);
                    cliPrint("Disabled");
                } else {
                    featureSet(mask);
                    cliPrint("Enabled");
                }
                cliPrintLinef(" %s", featureNames[i]);
                break;
            }
        }
    }
}

#ifdef BEEPER
static void printBeeper(uint8_t dumpMask, const beeperConfig_t *beeperConfig, const beeperConfig_t *beeperConfigDefault)
{
    const uint8_t beeperCount = beeperTableEntryCount();
    const uint32_t mask = beeperConfig->beeper_off_flags;
    const uint32_t defaultMask = beeperConfigDefault->beeper_off_flags;
    for (int32_t i = 0; i < beeperCount - 2; i++) {
        const char *formatOff = "beeper -%s";
        const char *formatOn = "beeper %s";
        cliDefaultPrintLinef(dumpMask, ~(mask ^ defaultMask) & (1 << i), mask & (1 << i) ? formatOn : formatOff, beeperNameForTableIndex(i));
        cliDumpPrintLinef(dumpMask, ~(mask ^ defaultMask) & (1 << i), mask & (1 << i) ? formatOff : formatOn, beeperNameForTableIndex(i));
    }
}

static void cliBeeper(char *cmdline)
{
    uint32_t len = strlen(cmdline);
    uint8_t beeperCount = beeperTableEntryCount();
    uint32_t mask = getBeeperOffMask();

    if (len == 0) {
        cliPrintf("Disabled:");
        for (int32_t i = 0; ; i++) {
            if (i == beeperCount - 2){
                if (mask == 0)
                    cliPrint("  none");
                break;
            }
            if (mask & (1 << i))
                cliPrintf("  %s", beeperNameForTableIndex(i));
        }
        cliPrintLinefeed();
    } else if (strncasecmp(cmdline, "list", len) == 0) {
        cliPrint("Available:");
        for (uint32_t i = 0; i < beeperCount; i++)
            cliPrintf(" %s", beeperNameForTableIndex(i));
        cliPrintLinefeed();
        return;
    } else {
        bool remove = false;
        if (cmdline[0] == '-') {
            remove = true;     // this is for beeper OFF condition
            cmdline++;
            len--;
        }

        for (uint32_t i = 0; ; i++) {
            if (i == beeperCount) {
                cliPrintLine("Invalid name");
                break;
            }
            if (strncasecmp(cmdline, beeperNameForTableIndex(i), len) == 0) {
                if (remove) { // beeper off
                    if (i == BEEPER_ALL-1)
                        beeperOffSetAll(beeperCount-2);
                    else
                        if (i == BEEPER_PREFERENCE-1)
                            setBeeperOffMask(getPreferredBeeperOffMask());
                        else {
                            mask = 1 << i;
                            beeperOffSet(mask);
                        }
                    cliPrint("Disabled");
                }
                else { // beeper on
                    if (i == BEEPER_ALL-1)
                        beeperOffClearAll();
                    else
                        if (i == BEEPER_PREFERENCE-1)
                            setPreferredBeeperOffMask(getBeeperOffMask());
                        else {
                            mask = 1 << i;
                            beeperOffClear(mask);
                        }
                    cliPrint("Enabled");
                }
            cliPrintLinef(" %s", beeperNameForTableIndex(i));
            break;
            }
        }
    }
}
#endif

static void printMap(uint8_t dumpMask, const rxConfig_t *rxConfig, const rxConfig_t *defaultRxConfig)
{
    bool equalsDefault = true;
    char buf[16];
    char bufDefault[16];
    uint32_t i;
    for (i = 0; i < MAX_MAPPABLE_RX_INPUTS; i++) {
        buf[rxConfig->rcmap[i]] = rcChannelLetters[i];
        if (defaultRxConfig) {
            bufDefault[defaultRxConfig->rcmap[i]] = rcChannelLetters[i];
            equalsDefault = equalsDefault && (rxConfig->rcmap[i] == defaultRxConfig->rcmap[i]);
        }
    }
    buf[i] = '\0';

    const char *formatMap = "map %s";
    cliDefaultPrintLinef(dumpMask, equalsDefault, formatMap, bufDefault);
    cliDumpPrintLinef(dumpMask, equalsDefault, formatMap, buf);
}

static void cliMap(char *cmdline)
{
    uint32_t len;
    char out[9];

    len = strlen(cmdline);

    if (len == 8) {
        // uppercase it
        for (uint32_t i = 0; i < 8; i++)
            cmdline[i] = toupper((unsigned char)cmdline[i]);
        for (uint32_t i = 0; i < 8; i++) {
            if (strchr(rcChannelLetters, cmdline[i]) && !strchr(cmdline + i + 1, cmdline[i]))
                continue;
            cliShowParseError();
            return;
        }
        parseRcChannels(cmdline, rxConfigMutable());
    }
    cliPrint("Map: ");
    uint32_t i;
    for (i = 0; i < 8; i++)
        out[rxConfig()->rcmap[i]] = rcChannelLetters[i];
    out[i] = '\0';
    cliPrintLine(out);
}

static char *checkCommand(char *cmdLine, const char *command)
{
    if(!strncasecmp(cmdLine, command, strlen(command))   // command names match
        && (isspace((unsigned)cmdLine[strlen(command)]) || cmdLine[strlen(command)] == 0)) {
        return cmdLine + strlen(command) + 1;
    } else {
        return 0;
    }
}

static void cliRebootEx(bool bootLoader)
{
    cliPrint("\r\nRebooting");
    bufWriterFlush(cliWriter);
    waitForSerialPortToFinishTransmitting(cliPort);
    stopPwmAllMotors();
    if (bootLoader) {
        systemResetToBootloader();
        return;
    }
    systemReset();
}

static void cliReboot(void)
{
    cliRebootEx(false);
}

static void cliBootloader(char *cmdLine)
{
    UNUSED(cmdLine);

    cliPrintHashLine("restarting in bootloader mode");
    cliRebootEx(true);
}

static void cliExit(char *cmdline)
{
    UNUSED(cmdline);

    cliPrintHashLine("leaving CLI mode, unsaved changes lost");
    bufWriterFlush(cliWriter);

    *cliBuffer = '\0';
    bufferIndex = 0;
    cliMode = 0;
    // incase a motor was left running during motortest, clear it here
    mixerResetDisarmedMotors();
    cliReboot();

    cliWriter = NULL;
}

#ifdef GPS
static void cliGpsPassthrough(char *cmdline)
{
    UNUSED(cmdline);

    gpsEnablePassthrough(cliPort);
}
#endif

#if defined(USE_ESCSERIAL) || defined(USE_DSHOT)

#ifndef ALL_ESCS
#define ALL_ESCS 255
#endif

static int parseEscNumber(char *pch, bool allowAllEscs) {
    int escNumber = atoi(pch);
    if ((escNumber >= 0) && (escNumber < getMotorCount())) {
        tfp_printf("Programming on ESC %d.\r\n", escNumber);
    } else if (allowAllEscs && escNumber == ALL_ESCS) {
        tfp_printf("Programming on all ESCs.\r\n");
    } else {
        tfp_printf("Invalid ESC number, range: 0 to %d.\r\n", getMotorCount() - 1);

        return -1;
    }

    return escNumber;
}
#endif

#ifdef USE_DSHOT
static void cliDshotProg(char *cmdline)
{
    if (isEmpty(cmdline) || motorConfig()->dev.motorPwmProtocol < PWM_TYPE_DSHOT150) {
        cliShowParseError();

        return;
    }

    char *saveptr;
    char *pch = strtok_r(cmdline, " ", &saveptr);
    int pos = 0;
    int escNumber = 0;
    while (pch != NULL) {
        switch (pos) {
            case 0:
                escNumber = parseEscNumber(pch, true);
                if (escNumber == -1) {
                    return;
                }

                break;
            default:
                motorControlEnable = false;

                int command = atoi(pch);
                if (command >= 0 && command < DSHOT_MIN_THROTTLE) {
                    if (escNumber == ALL_ESCS) {
                        for (unsigned i = 0; i < getMotorCount(); i++) {
                            pwmWriteDshotCommand(i, command);
                        }
                    } else {
                        pwmWriteDshotCommand(escNumber, command);
                    }

                    if (command <= 5) {
                        delay(10); // wait for sound output to finish
                    }

                    tfp_printf("Command %d written.\r\n", command);
                } else {
                    tfp_printf("Invalid command, range 1 to %d.\r\n", DSHOT_MIN_THROTTLE - 1);
                }

                break;
        }

        pos++;
        pch = strtok_r(NULL, " ", &saveptr);
    }

    motorControlEnable = true;
}
#endif

#ifdef USE_ESCSERIAL
static void cliEscPassthrough(char *cmdline)
{
    if (isEmpty(cmdline)) {
        cliShowParseError();

        return;
    }

    char *saveptr;
    char *pch = strtok_r(cmdline, " ", &saveptr);
    int pos = 0;
    uint8_t mode = 0;
    int escNumber = 0;
    while (pch != NULL) {
        switch (pos) {
            case 0:
                if(strncasecmp(pch, "sk", strlen(pch)) == 0) {
                    mode = PROTOCOL_SIMONK;
                } else if(strncasecmp(pch, "bl", strlen(pch)) == 0) {
                    mode = PROTOCOL_BLHELI;
                } else if(strncasecmp(pch, "ki", strlen(pch)) == 0) {
                    mode = PROTOCOL_KISS;
                } else if(strncasecmp(pch, "cc", strlen(pch)) == 0) {
                    mode = PROTOCOL_KISSALL;
                } else {
                    cliShowParseError();

                    return;
                }
                break;
            case 1:
                escNumber = parseEscNumber(pch, mode == PROTOCOL_KISS);
                if (escNumber == -1) {
                    return;
                }

                break;
            default:
                cliShowParseError();

                return;

                break;

        }
        pos++;
        pch = strtok_r(NULL, " ", &saveptr);
    }

    escEnablePassthrough(cliPort, escNumber, mode);
}
#endif

#ifndef USE_QUAD_MIXER_ONLY
static void cliMixer(char *cmdline)
{
    int len;

    len = strlen(cmdline);

    if (len == 0) {
        cliPrintLinef("Mixer: %s", mixerNames[mixerConfig()->mixerMode - 1]);
        return;
    } else if (strncasecmp(cmdline, "list", len) == 0) {
        cliPrint("Available:");
        for (uint32_t i = 0; ; i++) {
            if (mixerNames[i] == NULL)
                break;
            cliPrintf(" %s", mixerNames[i]);
        }
        cliPrintLinefeed();
        return;
    }

    for (uint32_t i = 0; ; i++) {
        if (mixerNames[i] == NULL) {
            cliPrintLine("Invalid name");
            return;
        }
        if (strncasecmp(cmdline, mixerNames[i], len) == 0) {
            mixerConfigMutable()->mixerMode = i + 1;
            break;
        }
    }

    cliMixer("");
}
#endif

static void cliMotor(char *cmdline)
{
    int motor_index = 0;
    int motor_value = 0;
    int index = 0;
    char *pch = NULL;
    char *saveptr;

    if (isEmpty(cmdline)) {
        cliShowParseError();
        return;
    }

    pch = strtok_r(cmdline, " ", &saveptr);
    while (pch != NULL) {
        switch (index) {
            case 0:
                motor_index = atoi(pch);
                break;
            case 1:
                motor_value = atoi(pch);
                break;
        }
        index++;
        pch = strtok_r(NULL, " ", &saveptr);
    }

    if (motor_index < 0 || motor_index >= MAX_SUPPORTED_MOTORS) {
        cliShowArgumentRangeError("index", 0, MAX_SUPPORTED_MOTORS - 1);
        return;
    }

    if (index == 2) {
        if (motor_value < PWM_RANGE_MIN || motor_value > PWM_RANGE_MAX) {
            cliShowArgumentRangeError("value", 1000, 2000);
        } else {
            motor_disarmed[motor_index] = convertExternalToMotor(motor_value);

            cliPrintLinef("motor %d: %d", motor_index, convertMotorToExternal(motor_disarmed[motor_index]));
        }
    }

}

#ifndef MINIMAL_CLI
static void cliPlaySound(char *cmdline)
{
    int i;
    const char *name;
    static int lastSoundIdx = -1;

    if (isEmpty(cmdline)) {
        i = lastSoundIdx + 1;     //next sound index
        if ((name=beeperNameForTableIndex(i)) == NULL) {
            while (true) {   //no name for index; try next one
                if (++i >= beeperTableEntryCount())
                    i = 0;   //if end then wrap around to first entry
                if ((name=beeperNameForTableIndex(i)) != NULL)
                    break;   //if name OK then play sound below
                if (i == lastSoundIdx + 1) {     //prevent infinite loop
                    cliPrintLine("Error playing sound");
                    return;
                }
            }
        }
    } else {       //index value was given
        i = atoi(cmdline);
        if ((name=beeperNameForTableIndex(i)) == NULL) {
            cliPrintLinef("No sound for index %d", i);
            return;
        }
    }
    lastSoundIdx = i;
    beeperSilence();
    cliPrintLinef("Playing sound %d: %s", i, name);
    beeper(beeperModeForTableIndex(i));
}
#endif

static void cliProfile(char *cmdline)
{
    if (isEmpty(cmdline)) {
        cliPrintLinef("profile %d", getCurrentPidProfileIndex());
        return;
    } else {
        const int i = atoi(cmdline);
        if (i >= 0 && i < MAX_PROFILE_COUNT) {
            systemConfigMutable()->pidProfileIndex = i;
            cliProfile("");
        }
    }
}

static void cliRateProfile(char *cmdline)
{
    if (isEmpty(cmdline)) {
        cliPrintLinef("rateprofile %d", getCurrentControlRateProfileIndex());
        return;
    } else {
        const int i = atoi(cmdline);
        if (i >= 0 && i < CONTROL_RATE_PROFILE_COUNT) {
            changeControlRateProfile(i);
            cliRateProfile("");
        }
    }
}

static void cliDumpPidProfile(uint8_t pidProfileIndex, uint8_t dumpMask)
{
    if (pidProfileIndex >= MAX_PROFILE_COUNT) {
        // Faulty values
        return;
    }
    changePidProfile(pidProfileIndex);
    cliPrintHashLine("profile");
    cliProfile("");
    cliPrintLinefeed();
    dumpAllValues(PROFILE_VALUE, dumpMask);
}

static void cliDumpRateProfile(uint8_t rateProfileIndex, uint8_t dumpMask)
{
    if (rateProfileIndex >= CONTROL_RATE_PROFILE_COUNT) {
        // Faulty values
        return;
    }
    changeControlRateProfile(rateProfileIndex);
    cliPrintHashLine("rateprofile");
    cliRateProfile("");
    cliPrintLinefeed();
    dumpAllValues(PROFILE_RATE_VALUE, dumpMask);
}

static void cliSave(char *cmdline)
{
    UNUSED(cmdline);

    cliPrintHashLine("saving");
    writeEEPROM();
    cliReboot();
}

static void cliDefaults(char *cmdline)
{
    UNUSED(cmdline);

    cliPrintHashLine("resetting to defaults");
    resetEEPROM();
    cliReboot();
}

static void cliGet(char *cmdline)
{
    const clivalue_t *val;
    int matchedCommands = 0;

    for (uint32_t i = 0; i < valueTableEntryCount; i++) {
        if (strstr(valueTable[i].name, cmdline)) {
            val = &valueTable[i];
            cliPrintf("%s = ", valueTable[i].name);
            cliPrintVar(val, 0);
            cliPrintLinefeed();
            cliPrintVarRange(val);
            cliPrintLinefeed();

            matchedCommands++;
        }
    }


    if (matchedCommands) {
        return;
    }

    cliPrintLine("Invalid name");
}

static char *skipSpace(char *buffer)
{
    while (*(buffer) == ' ') {
        buffer++;
    }

    return buffer;
}

static uint8_t getWordLength(char *bufBegin, char *bufEnd)
{
    while (*(bufEnd - 1) == ' ') {
        bufEnd--;
    }

    return bufEnd - bufBegin;
}

static void cliSet(char *cmdline)
{
    const uint32_t len = strlen(cmdline);
    char *eqptr;

    if (len == 0 || (len == 1 && cmdline[0] == '*')) {
        cliPrintLine("Current settings: ");

        for (uint32_t i = 0; i < valueTableEntryCount; i++) {
            const clivalue_t *val = &valueTable[i];
            cliPrintf("%s = ", valueTable[i].name);
            cliPrintVar(val, len); // when len is 1 (when * is passed as argument), it will print min/max values as well, for gui
            cliPrintLinefeed();
        }
    } else if ((eqptr = strstr(cmdline, "=")) != NULL) {
        // has equals

        uint8_t variableNameLength = getWordLength(cmdline, eqptr);

        // skip the '=' and any ' ' characters
        eqptr++;
        eqptr = skipSpace(eqptr);

        for (uint32_t i = 0; i < valueTableEntryCount; i++) {
            const clivalue_t *val = &valueTable[i];
            // ensure exact match when setting to prevent setting variables with shorter names
            if (strncasecmp(cmdline, valueTable[i].name, strlen(valueTable[i].name)) == 0 && variableNameLength == strlen(valueTable[i].name)) {

                bool valueChanged = false;
                int16_t value  = 0;
                switch (valueTable[i].type & VALUE_MODE_MASK) {
                    case MODE_DIRECT: {
                        int16_t value = atoi(eqptr);

                        if (value >= valueTable[i].config.minmax.min && value <= valueTable[i].config.minmax.max) {
                            cliSetVar(val, value);
                            valueChanged = true;
                        }
                    }

                    break;
                    case MODE_LOOKUP: {
                        const lookupTableEntry_t *tableEntry = &lookupTables[valueTable[i].config.lookup.tableIndex];
                        bool matched = false;
                        for (uint32_t tableValueIndex = 0; tableValueIndex < tableEntry->valueCount && !matched; tableValueIndex++) {
                            matched = strcasecmp(tableEntry->values[tableValueIndex], eqptr) == 0;

                            if (matched) {
                                value = tableValueIndex;

                                cliSetVar(val, value);
                                valueChanged = true;
                            }
                        }
                    }

                    break;
                    case MODE_ARRAY: {
                        const uint8_t arrayLength = valueTable[i].config.array.length;
                        char *valPtr = eqptr;
                        uint8_t array[256];
                        char curVal[4];
                        for (int i = 0; i < arrayLength; i++) {
                            valPtr = skipSpace(valPtr);
                            char *valEnd = strstr(valPtr, ",");
                            if ((valEnd != NULL) && (i < arrayLength - 1)) {
                                uint8_t varLength = getWordLength(valPtr, valEnd);
                                if (varLength <= 3) {
                                    strncpy(curVal, valPtr, getWordLength(valPtr, valEnd));
                                    curVal[varLength] = '\0';
                                    array[i] = (uint8_t)atoi((const char *)curVal);
                                    valPtr = valEnd + 1;
                                } else {
                                    break;
                                }
                            } else if ((valEnd == NULL) && (i == arrayLength - 1)) {
                                array[i] = atoi(valPtr); 

                                uint8_t *ptr = getValuePointer(val);
                                memcpy(ptr, array, arrayLength);
                                valueChanged = true;
                            } else {
                                break;
                            }
                        }
                    }

                    break;

                }

                if (valueChanged) {
                    cliPrintf("%s set to ", valueTable[i].name);
                    cliPrintVar(val, 0);
                } else {
                    cliPrintLine("Invalid value");
                    cliPrintVarRange(val);
                }

                return;
            }
        }
        cliPrintLine("Invalid name");
    } else {
        // no equals, check for matching variables.
        cliGet(cmdline);
    }
}

static void cliStatus(char *cmdline)
{
    UNUSED(cmdline);

    cliPrintLinef("System Uptime: %d seconds", millis() / 1000);
    cliPrintLinef("Voltage: %d * 0.1V (%dS battery - %s)", getBatteryVoltage(), getBatteryCellCount(), getBatteryStateString());

    cliPrintf("CPU Clock=%dMHz", (SystemCoreClock / 1000000));

#if defined(USE_SENSOR_NAMES)
    const uint32_t detectedSensorsMask = sensorsMask();
    for (uint32_t i = 0; ; i++) {
        if (sensorTypeNames[i] == NULL) {
            break;
        }
        const uint32_t mask = (1 << i);
        if ((detectedSensorsMask & mask) && (mask & SENSOR_NAMES_MASK)) {
            const uint8_t sensorHardwareIndex = detectedSensors[i];
            const char *sensorHardware = sensorHardwareNames[i][sensorHardwareIndex];
            cliPrintf(", %s=%s", sensorTypeNames[i], sensorHardware);
            if (mask == SENSOR_ACC && acc.dev.revisionCode) {
                cliPrintf(".%c", acc.dev.revisionCode);
            }
        }
    }
#endif /* USE_SENSOR_NAMES */
    cliPrintLinefeed();

#ifdef USE_SDCARD
    cliSdInfo(NULL);
#endif

#ifdef USE_I2C
    const uint16_t i2cErrorCounter = i2cGetErrorCounter();
#else
    const uint16_t i2cErrorCounter = 0;
#endif

#ifdef STACK_CHECK
    cliPrintf("Stack used: %d, ", stackUsedSize());
#endif
    cliPrintLinef("Stack size: %d, Stack address: 0x%x", stackTotalSize(), stackHighMem());

    cliPrintLinef("I2C Errors: %d, config size: %d, max available config: %d", i2cErrorCounter, getEEPROMConfigSize(), &__config_end - &__config_start);

    const int gyroRate = getTaskDeltaTime(TASK_GYROPID) == 0 ? 0 : (int)(1000000.0f / ((float)getTaskDeltaTime(TASK_GYROPID)));
    const int rxRate = getTaskDeltaTime(TASK_RX) == 0 ? 0 : (int)(1000000.0f / ((float)getTaskDeltaTime(TASK_RX)));
    const int systemRate = getTaskDeltaTime(TASK_SYSTEM) == 0 ? 0 : (int)(1000000.0f / ((float)getTaskDeltaTime(TASK_SYSTEM)));
    cliPrintLinef("CPU:%d%%, cycle time: %d, GYRO rate: %d, RX rate: %d, System rate: %d",
            constrain(averageSystemLoadPercent, 0, 100), getTaskDeltaTime(TASK_GYROPID), gyroRate, rxRate, systemRate);

}

#ifndef SKIP_TASK_STATISTICS
static void cliTasks(char *cmdline)
{
    UNUSED(cmdline);
    int maxLoadSum = 0;
    int averageLoadSum = 0;

#ifndef MINIMAL_CLI
    if (systemConfig()->task_statistics) {
        cliPrintLine("Task list             rate/hz  max/us  avg/us maxload avgload     total/ms");
    } else {
        cliPrintLine("Task list");
    }
#endif
    for (cfTaskId_e taskId = 0; taskId < TASK_COUNT; taskId++) {
        cfTaskInfo_t taskInfo;
        getTaskInfo(taskId, &taskInfo);
        if (taskInfo.isEnabled) {
            int taskFrequency;
            int subTaskFrequency = 0;
            if (taskId == TASK_GYROPID) {
                subTaskFrequency = taskInfo.latestDeltaTime == 0 ? 0 : (int)(1000000.0f / ((float)taskInfo.latestDeltaTime));
                taskFrequency = subTaskFrequency / pidConfig()->pid_process_denom;
                if (pidConfig()->pid_process_denom > 1) {
                    cliPrintf("%02d - (%15s) ", taskId, taskInfo.taskName);
                } else {
                    taskFrequency = subTaskFrequency;
                    cliPrintf("%02d - (%11s/%3s) ", taskId, taskInfo.subTaskName, taskInfo.taskName);
                }
            } else {
                taskFrequency = taskInfo.latestDeltaTime == 0 ? 0 : (int)(1000000.0f / ((float)taskInfo.latestDeltaTime));
                cliPrintf("%02d - (%15s) ", taskId, taskInfo.taskName);
            }
            const int maxLoad = taskInfo.maxExecutionTime == 0 ? 0 :(taskInfo.maxExecutionTime * taskFrequency + 5000) / 1000;
            const int averageLoad = taskInfo.averageExecutionTime == 0 ? 0 : (taskInfo.averageExecutionTime * taskFrequency + 5000) / 1000;
            if (taskId != TASK_SERIAL) {
                maxLoadSum += maxLoad;
                averageLoadSum += averageLoad;
            }
            if (systemConfig()->task_statistics) {
                cliPrintLinef("%6d %7d %7d %4d.%1d%% %4d.%1d%% %9d",
                        taskFrequency, taskInfo.maxExecutionTime, taskInfo.averageExecutionTime,
                        maxLoad/10, maxLoad%10, averageLoad/10, averageLoad%10, taskInfo.totalExecutionTime / 1000);
            } else {
                cliPrintLinef("%6d", taskFrequency);
            }
            if (taskId == TASK_GYROPID && pidConfig()->pid_process_denom > 1) {
                cliPrintLinef("   - (%15s) %6d", taskInfo.subTaskName, subTaskFrequency);
            }
        }
    }
    if (systemConfig()->task_statistics) {
        cfCheckFuncInfo_t checkFuncInfo;
        getCheckFuncInfo(&checkFuncInfo);
        cliPrintLinef("RX Check Function %19d %7d %25d", checkFuncInfo.maxExecutionTime, checkFuncInfo.averageExecutionTime, checkFuncInfo.totalExecutionTime / 1000);
        cliPrintLinef("Total (excluding SERIAL) %25d.%1d%% %4d.%1d%%", maxLoadSum/10, maxLoadSum%10, averageLoadSum/10, averageLoadSum%10);
    }
}
#endif

static void cliVersion(char *cmdline)
{
    UNUSED(cmdline);

    cliPrintLinef("# %s / %s %s %s / %s (%s)",
        FC_FIRMWARE_NAME,
        targetName,
        FC_VERSION_STRING,
        buildDate,
        buildTime,
        shortGitRevision
    );
}

#if defined(USE_RESOURCE_MGMT)

#define MAX_RESOURCE_INDEX(x) ((x) == 0 ? 1 : (x))

typedef struct {
    const uint8_t owner;
    pgn_t pgn;
    uint16_t offset;
    const uint8_t maxIndex;
} cliResourceValue_t;

const cliResourceValue_t resourceTable[] = {
#ifdef BEEPER
    { OWNER_BEEPER,        PG_BEEPER_DEV_CONFIG, offsetof(beeperDevConfig_t, ioTag), 0 },
#endif
    { OWNER_MOTOR,         PG_MOTOR_CONFIG, offsetof(motorConfig_t, dev.ioTags[0]), MAX_SUPPORTED_MOTORS },
#ifdef USE_SERVOS
    { OWNER_SERVO,         PG_SERVO_CONFIG, offsetof(servoConfig_t, dev.ioTags[0]), MAX_SUPPORTED_SERVOS },
#endif
#if defined(USE_PWM) || defined(USE_PPM)
    { OWNER_PPMINPUT,      PG_PPM_CONFIG, offsetof(ppmConfig_t, ioTag), 0 },
    { OWNER_PWMINPUT,      PG_PWM_CONFIG, offsetof(pwmConfig_t, ioTags[0]), PWM_INPUT_PORT_COUNT },
#endif
#ifdef SONAR
    { OWNER_SONAR_TRIGGER, PG_SONAR_CONFIG, offsetof(sonarConfig_t, triggerTag), 0 },
    { OWNER_SONAR_ECHO,    PG_SONAR_CONFIG, offsetof(sonarConfig_t, echoTag),    0 },
#endif
#ifdef LED_STRIP
    { OWNER_LED_STRIP,     PG_LED_STRIP_CONFIG, offsetof(ledStripConfig_t, ioTag),   0 },
#endif
    { OWNER_SERIAL_TX,     PG_SERIAL_PIN_CONFIG, offsetof(serialPinConfig_t, ioTagTx[0]), SERIAL_PORT_MAX_INDEX },
    { OWNER_SERIAL_RX,     PG_SERIAL_PIN_CONFIG, offsetof(serialPinConfig_t, ioTagRx[0]), SERIAL_PORT_MAX_INDEX },
#ifdef USE_INVERTER
    { OWNER_INVERTER,      PG_SERIAL_PIN_CONFIG, offsetof(serialPinConfig_t, ioTagInverter[0]), SERIAL_PORT_MAX_INDEX },
#endif
#ifdef USE_I2C
    { OWNER_I2C_SCL,       PG_I2C_CONFIG, offsetof(i2cConfig_t, ioTagScl[0]), I2CDEV_COUNT },
    { OWNER_I2C_SDA,       PG_I2C_CONFIG, offsetof(i2cConfig_t, ioTagSda[0]), I2CDEV_COUNT },
#endif
<<<<<<< HEAD
#ifdef USE_SPI
    { OWNER_SPI_SCK,       PG_SPI_PIN_CONFIG, offsetof(spiPinConfig_t, ioTagSck[0]), SPIDEV_COUNT },
    { OWNER_SPI_MISO,      PG_SPI_PIN_CONFIG, offsetof(spiPinConfig_t, ioTagMiso[0]), SPIDEV_COUNT },
    { OWNER_SPI_MOSI,      PG_SPI_PIN_CONFIG, offsetof(spiPinConfig_t, ioTagMosi[0]), SPIDEV_COUNT },
#endif
=======
    { OWNER_LED,           PG_STATUS_LED_CONFIG, offsetof(statusLedConfig_t, ioTags[0]), STATUS_LED_NUMBER },
>>>>>>> cca6d1ad
};

static ioTag_t *getIoTag(const cliResourceValue_t value, uint8_t index)
{
    const pgRegistry_t* rec = pgFind(value.pgn);
    return CONST_CAST(ioTag_t *, rec->address + value.offset + index);
}

static void printResource(uint8_t dumpMask)
{
    for (unsigned int i = 0; i < ARRAYLEN(resourceTable); i++) {
        const char* owner = ownerNames[resourceTable[i].owner];
        const pgRegistry_t* pg = pgFind(resourceTable[i].pgn);
        const void *currentConfig;
        const void *defaultConfig;
        if (configIsInCopy) {
            currentConfig = pg->copy;
            defaultConfig = pg->address;
        } else {
            currentConfig = pg->address;
            defaultConfig = NULL;
        }

        for (int index = 0; index < MAX_RESOURCE_INDEX(resourceTable[i].maxIndex); index++) {
            const ioTag_t ioTag = *((const ioTag_t *)currentConfig + resourceTable[i].offset + index);
            const ioTag_t ioTagDefault = *((const ioTag_t *)defaultConfig + resourceTable[i].offset + index);

            bool equalsDefault = ioTag == ioTagDefault;
            const char *format = "resource %s %d %c%02d";
            const char *formatUnassigned = "resource %s %d NONE";
            if (!ioTagDefault) {
                cliDefaultPrintLinef(dumpMask, equalsDefault, formatUnassigned, owner, RESOURCE_INDEX(index));
            } else {
                cliDefaultPrintLinef(dumpMask, equalsDefault, format, owner, RESOURCE_INDEX(index), IO_GPIOPortIdxByTag(ioTagDefault) + 'A', IO_GPIOPinIdxByTag(ioTagDefault));
            }
            if (!ioTag) {
                if (!(dumpMask & HIDE_UNUSED)) {
                    cliDumpPrintLinef(dumpMask, equalsDefault, formatUnassigned, owner, RESOURCE_INDEX(index));
                }
            } else {
                cliDumpPrintLinef(dumpMask, equalsDefault, format, owner, RESOURCE_INDEX(index), IO_GPIOPortIdxByTag(ioTag) + 'A', IO_GPIOPinIdxByTag(ioTag));
            }
        }
    }
}

static void printResourceOwner(uint8_t owner, uint8_t index)
{
    cliPrintf("%s", ownerNames[resourceTable[owner].owner]);

    if (resourceTable[owner].maxIndex > 0) {
        cliPrintf(" %d", RESOURCE_INDEX(index));
    }
}

static void resourceCheck(uint8_t resourceIndex, uint8_t index, ioTag_t newTag)
{
    if (!newTag) {
        return;
    }

    const char * format = "\r\nNOTE: %c%02d already assigned to ";
    for (int r = 0; r < (int)ARRAYLEN(resourceTable); r++) {
        for (int i = 0; i < MAX_RESOURCE_INDEX(resourceTable[r].maxIndex); i++) {
            ioTag_t *tag = getIoTag(resourceTable[r], i);
            if (*tag == newTag) {
                bool cleared = false;
                if (r == resourceIndex) {
                    if (i == index) {
                        continue;
                    }
                    *tag = IO_TAG_NONE;
                    cleared = true;
                }

                cliPrintf(format, DEFIO_TAG_GPIOID(newTag) + 'A', DEFIO_TAG_PIN(newTag));

                printResourceOwner(r, i);

                if (cleared) {
                    cliPrintf(". ");
                    printResourceOwner(r, i);
                    cliPrintf(" disabled");
                }

                cliPrintLine(".");
            }
        }
    }
}

static void cliResource(char *cmdline)
{
    int len = strlen(cmdline);

    if (len == 0) {
        printResource(DUMP_MASTER | HIDE_UNUSED);

        return;
    } else if (strncasecmp(cmdline, "list", len) == 0) {
#ifdef MINIMAL_CLI
        cliPrintLine("IO");
#else
        cliPrintLine("Currently active IO resource assignments:\r\n(reboot to update)");
        cliRepeat('-', 20);
#endif
        for (int i = 0; i < DEFIO_IO_USED_COUNT; i++) {
            const char* owner;
            owner = ownerNames[ioRecs[i].owner];

            cliPrintf("%c%02d: %s", IO_GPIOPortIdx(ioRecs + i) + 'A', IO_GPIOPinIdx(ioRecs + i), owner);
            if (ioRecs[i].index > 0) {
                cliPrintf(" %d", ioRecs[i].index);
            }
            cliPrintLinefeed();
        }

        cliPrintLinefeed();

#ifdef MINIMAL_CLI
        cliPrintLine("DMA:");
#else
        cliPrintLine("Currently active DMA:");
        cliRepeat('-', 20);
#endif
        for (int i = 0; i < DMA_MAX_DESCRIPTORS; i++) {
            const char* owner;
            owner = ownerNames[dmaGetOwner(i)];

            cliPrintf(DMA_OUTPUT_STRING, i / DMA_MOD_VALUE + 1, (i % DMA_MOD_VALUE) + DMA_MOD_OFFSET);
            uint8_t resourceIndex = dmaGetResourceIndex(i);
            if (resourceIndex > 0) {
                cliPrintLinef(" %s %d", owner, resourceIndex);
            } else {
                cliPrintLinef(" %s", owner);
            }
        }

#ifndef MINIMAL_CLI
        cliPrintLine("\r\nUse: 'resource' to see how to change resources.");
#endif

        return;
    }

    uint8_t resourceIndex = 0;
    int index = 0;
    char *pch = NULL;
    char *saveptr;

    pch = strtok_r(cmdline, " ", &saveptr);
    for (resourceIndex = 0; ; resourceIndex++) {
        if (resourceIndex >= ARRAYLEN(resourceTable)) {
            cliPrintLine("Invalid");
            return;
        }

        if (strncasecmp(pch, ownerNames[resourceTable[resourceIndex].owner], len) == 0) {
            break;
        }
    }

    pch = strtok_r(NULL, " ", &saveptr);
    index = atoi(pch);

    if (resourceTable[resourceIndex].maxIndex > 0 || index > 0) {
        if (index <= 0 || index > MAX_RESOURCE_INDEX(resourceTable[resourceIndex].maxIndex)) {
            cliShowArgumentRangeError("index", 1, MAX_RESOURCE_INDEX(resourceTable[resourceIndex].maxIndex));
            return;
        }
        index -= 1;

        pch = strtok_r(NULL, " ", &saveptr);
    }

    ioTag_t *tag = getIoTag(resourceTable[resourceIndex], index);

    uint8_t pin = 0;
    if (strlen(pch) > 0) {
        if (strcasecmp(pch, "NONE") == 0) {
            *tag = IO_TAG_NONE;
#ifdef MINIMAL_CLI
            cliPrintLine("Freed");
#else
            cliPrintLine("Resource is freed");
#endif
            return;
        } else {
            uint8_t port = (*pch) - 'A';
            if (port >= 8) {
                port = (*pch) - 'a';
            }

            if (port < 8) {
                pch++;
                pin = atoi(pch);
                if (pin < 16) {
                    ioRec_t *rec = IO_Rec(IOGetByTag(DEFIO_TAG_MAKE(port, pin)));
                    if (rec) {
                        resourceCheck(resourceIndex, index, DEFIO_TAG_MAKE(port, pin));
#ifdef MINIMAL_CLI
                        cliPrintLinef(" %c%02d set", port + 'A', pin);
#else
                        cliPrintLinef("\r\nResource is set to %c%02d", port + 'A', pin);
#endif
                        *tag = DEFIO_TAG_MAKE(port, pin);
                    } else {
                        cliShowParseError();
                    }
                    return;
                }
            }
        }
    }

    cliShowParseError();
}
#endif /* USE_RESOURCE_MGMT */

static void backupConfigs(void)
{
    // make copies of configs to do differencing
    PG_FOREACH(pg) {
        memcpy(pg->copy, pg->address, pg->size);
    }

    configIsInCopy = true;
}

static void restoreConfigs(void)
{
    PG_FOREACH(pg) {
        memcpy(pg->address, pg->copy, pg->size);
    }

    configIsInCopy = false;
}

static void printConfig(char *cmdline, bool doDiff)
{
    uint8_t dumpMask = DUMP_MASTER;
    char *options;
    if ((options = checkCommand(cmdline, "master"))) {
        dumpMask = DUMP_MASTER; // only
    } else if ((options = checkCommand(cmdline, "profile"))) {
        dumpMask = DUMP_PROFILE; // only
    } else if ((options = checkCommand(cmdline, "rates"))) {
        dumpMask = DUMP_RATES; // only
    } else if ((options = checkCommand(cmdline, "all"))) {
        dumpMask = DUMP_ALL;   // all profiles and rates
    } else {
        options = cmdline;
    }

    if (doDiff) {
        dumpMask = dumpMask | DO_DIFF;
    }

    backupConfigs();
    // reset all configs to defaults to do differencing
    resetConfigs();

#if defined(TARGET_CONFIG)
    targetConfiguration();
#endif
    if (checkCommand(options, "defaults")) {
        dumpMask = dumpMask | SHOW_DEFAULTS;   // add default values as comments for changed values
    }

    if ((dumpMask & DUMP_MASTER) || (dumpMask & DUMP_ALL)) {
        cliPrintHashLine("version");
        cliVersion(NULL);

        if ((dumpMask & (DUMP_ALL | DO_DIFF)) == (DUMP_ALL | DO_DIFF)) {
            cliPrintHashLine("reset configuration to default settings");
            cliPrint("defaults");
            cliPrintLinefeed();
        }

        cliPrintHashLine("name");
        printName(dumpMask, &systemConfig_Copy);

#ifdef USE_RESOURCE_MGMT
        cliPrintHashLine("resources");
        printResource(dumpMask);
#endif

#ifndef USE_QUAD_MIXER_ONLY
        cliPrintHashLine("mixer");
        const bool equalsDefault = mixerConfig_Copy.mixerMode == mixerConfig()->mixerMode;
        const char *formatMixer = "mixer %s";
        cliDefaultPrintLinef(dumpMask, equalsDefault, formatMixer, mixerNames[mixerConfig()->mixerMode - 1]);
        cliDumpPrintLinef(dumpMask, equalsDefault, formatMixer, mixerNames[mixerConfig_Copy.mixerMode - 1]);

        cliDumpPrintLinef(dumpMask, customMotorMixer(0)->throttle == 0.0f, "\r\nmmix reset\r\n");

        printMotorMix(dumpMask, customMotorMixer_CopyArray, customMotorMixer(0));

#ifdef USE_SERVOS
        cliPrintHashLine("servo");
        printServo(dumpMask, servoParams_CopyArray, servoParams(0));

        cliPrintHashLine("servo mix");
        // print custom servo mixer if exists
        cliDumpPrintLinef(dumpMask, customServoMixers(0)->rate == 0, "smix reset\r\n");
        printServoMix(dumpMask, customServoMixers_CopyArray, customServoMixers(0));
#endif
#endif

        cliPrintHashLine("feature");
        printFeature(dumpMask, &featureConfig_Copy, featureConfig());

#ifdef BEEPER
        cliPrintHashLine("beeper");
        printBeeper(dumpMask, &beeperConfig_Copy, beeperConfig());
#endif

        cliPrintHashLine("map");
        printMap(dumpMask, &rxConfig_Copy, rxConfig());

        cliPrintHashLine("serial");
        printSerial(dumpMask, &serialConfig_Copy, serialConfig());

#ifdef LED_STRIP
        cliPrintHashLine("led");
        printLed(dumpMask, ledStripConfig_Copy.ledConfigs, ledStripConfig()->ledConfigs);

        cliPrintHashLine("color");
        printColor(dumpMask, ledStripConfig_Copy.colors, ledStripConfig()->colors);

        cliPrintHashLine("mode_color");
        printModeColor(dumpMask, &ledStripConfig_Copy, ledStripConfig());
#endif

        cliPrintHashLine("aux");
        printAux(dumpMask, modeActivationConditions_CopyArray, modeActivationConditions(0));

        cliPrintHashLine("adjrange");
        printAdjustmentRange(dumpMask, adjustmentRanges_CopyArray, adjustmentRanges(0));

        cliPrintHashLine("rxrange");
        printRxRange(dumpMask, rxChannelRangeConfigs_CopyArray, rxChannelRangeConfigs(0));

#ifdef VTX_CONTROL
        cliPrintHashLine("vtx");
        printVtx(dumpMask, &vtxConfig_Copy, vtxConfig());
#endif

        cliPrintHashLine("rxfail");
        printRxFailsafe(dumpMask, rxFailsafeChannelConfigs_CopyArray, rxFailsafeChannelConfigs(0));

        cliPrintHashLine("master");
        dumpAllValues(MASTER_VALUE, dumpMask);

        if (dumpMask & DUMP_ALL) {
            const uint8_t pidProfileIndexSave = systemConfig_Copy.pidProfileIndex;
            for (uint32_t pidProfileIndex = 0; pidProfileIndex < MAX_PROFILE_COUNT; pidProfileIndex++) {
                cliDumpPidProfile(pidProfileIndex, dumpMask);
            }
            changePidProfile(pidProfileIndexSave);
            cliPrintHashLine("restore original profile selection");
            cliProfile("");

            const uint8_t controlRateProfileIndexSave = systemConfig_Copy.activeRateProfile;
            for (uint32_t rateIndex = 0; rateIndex < CONTROL_RATE_PROFILE_COUNT; rateIndex++) {
                cliDumpRateProfile(rateIndex, dumpMask);
            }
            changeControlRateProfile(controlRateProfileIndexSave);
            cliPrintHashLine("restore original rateprofile selection");
            cliRateProfile("");

            cliPrintHashLine("save configuration");
            cliPrint("save");
        } else {
            cliDumpPidProfile(systemConfig_Copy.pidProfileIndex, dumpMask);

            cliDumpRateProfile(systemConfig_Copy.activeRateProfile, dumpMask);
        }
    }

    if (dumpMask & DUMP_PROFILE) {
        cliDumpPidProfile(systemConfig_Copy.pidProfileIndex, dumpMask);
    }

    if (dumpMask & DUMP_RATES) {
        cliDumpRateProfile(systemConfig_Copy.activeRateProfile, dumpMask);
    }
    // restore configs from copies
    restoreConfigs();
}

static void cliDump(char *cmdline)
{
    printConfig(cmdline, false);
}

static void cliDiff(char *cmdline)
{
    printConfig(cmdline, true);
}

typedef struct {
    const char *name;
#ifndef MINIMAL_CLI
    const char *description;
    const char *args;
#endif
    void (*func)(char *cmdline);
} clicmd_t;

#ifndef MINIMAL_CLI
#define CLI_COMMAND_DEF(name, description, args, method) \
{ \
    name , \
    description , \
    args , \
    method \
}
#else
#define CLI_COMMAND_DEF(name, description, args, method) \
{ \
    name, \
    method \
}
#endif

static void cliHelp(char *cmdline);

// should be sorted a..z for bsearch()
const clicmd_t cmdTable[] = {
    CLI_COMMAND_DEF("adjrange", "configure adjustment ranges", NULL, cliAdjustmentRange),
    CLI_COMMAND_DEF("aux", "configure modes", NULL, cliAux),
#ifdef BEEPER
    CLI_COMMAND_DEF("beeper", "turn on/off beeper", "list\r\n"
        "\t<+|->[name]", cliBeeper),
#endif
#ifdef LED_STRIP
    CLI_COMMAND_DEF("color", "configure colors", NULL, cliColor),
#endif
    CLI_COMMAND_DEF("defaults", "reset to defaults and reboot", NULL, cliDefaults),
    CLI_COMMAND_DEF("bl", "reboot into bootloader", NULL, cliBootloader),
    CLI_COMMAND_DEF("diff", "list configuration changes from default",
        "[master|profile|rates|all] {showdefaults}", cliDiff),
#ifdef USE_DSHOT
    CLI_COMMAND_DEF("dshotprog", "program DShot ESC(s)", "<index> <command>+", cliDshotProg),
#endif
    CLI_COMMAND_DEF("dump", "dump configuration",
        "[master|profile|rates|all] {showdefaults}", cliDump),
#ifdef USE_ESCSERIAL
    CLI_COMMAND_DEF("escprog", "passthrough esc to serial", "<mode [sk/bl/ki/cc]> <index>", cliEscPassthrough),
#endif
    CLI_COMMAND_DEF("exit", NULL, NULL, cliExit),
    CLI_COMMAND_DEF("feature", "configure features",
        "list\r\n"
        "\t<+|->[name]", cliFeature),
#ifdef USE_FLASHFS
    CLI_COMMAND_DEF("flash_erase", "erase flash chip", NULL, cliFlashErase),
    CLI_COMMAND_DEF("flash_info", "show flash chip info", NULL, cliFlashInfo),
#ifdef USE_FLASH_TOOLS
    CLI_COMMAND_DEF("flash_read", NULL, "<length> <address>", cliFlashRead),
    CLI_COMMAND_DEF("flash_write", NULL, "<address> <message>", cliFlashWrite),
#endif
#endif
    CLI_COMMAND_DEF("get", "get variable value", "[name]", cliGet),
#ifdef GPS
    CLI_COMMAND_DEF("gpspassthrough", "passthrough gps to serial", NULL, cliGpsPassthrough),
#endif
    CLI_COMMAND_DEF("help", NULL, NULL, cliHelp),
#ifdef LED_STRIP
    CLI_COMMAND_DEF("led", "configure leds", NULL, cliLed),
#endif
    CLI_COMMAND_DEF("map", "configure rc channel order", "[<map>]", cliMap),
#ifndef USE_QUAD_MIXER_ONLY
    CLI_COMMAND_DEF("mixer", "configure mixer", "list\r\n\t<name>", cliMixer),
#endif
    CLI_COMMAND_DEF("mmix", "custom motor mixer", NULL, cliMotorMix),
#ifdef LED_STRIP
    CLI_COMMAND_DEF("mode_color", "configure mode and special colors", NULL, cliModeColor),
#endif
    CLI_COMMAND_DEF("motor",  "get/set motor", "<index> [<value>]", cliMotor),
    CLI_COMMAND_DEF("name", "name of craft", NULL, cliName),
#ifndef MINIMAL_CLI
    CLI_COMMAND_DEF("play_sound", NULL, "[<index>]", cliPlaySound),
#endif
    CLI_COMMAND_DEF("profile", "change profile", "[<index>]", cliProfile),
    CLI_COMMAND_DEF("rateprofile", "change rate profile", "[<index>]", cliRateProfile),
#if defined(USE_RESOURCE_MGMT)
    CLI_COMMAND_DEF("resource", "show/set resources", NULL, cliResource),
#endif
    CLI_COMMAND_DEF("rxfail", "show/set rx failsafe settings", NULL, cliRxFailsafe),
    CLI_COMMAND_DEF("rxrange", "configure rx channel ranges", NULL, cliRxRange),
    CLI_COMMAND_DEF("save", "save and reboot", NULL, cliSave),
#ifdef USE_SDCARD
    CLI_COMMAND_DEF("sd_info", "sdcard info", NULL, cliSdInfo),
#endif
    CLI_COMMAND_DEF("serial", "configure serial ports", NULL, cliSerial),
#ifndef SKIP_SERIAL_PASSTHROUGH
    CLI_COMMAND_DEF("serialpassthrough", "passthrough serial data to port", "<id> [baud] [mode] : passthrough to serial", cliSerialPassthrough),
#endif
#ifdef USE_SERVOS
    CLI_COMMAND_DEF("servo", "configure servos", NULL, cliServo),
#endif
    CLI_COMMAND_DEF("set", "change setting", "[<name>=<value>]", cliSet),
#ifdef USE_SERVOS
    CLI_COMMAND_DEF("smix", "servo mixer", "<rule> <servo> <source> <rate> <speed> <min> <max> <box>\r\n"
        "\treset\r\n"
        "\tload <mixer>\r\n"
        "\treverse <servo> <source> r|n", cliServoMix),
#endif
    CLI_COMMAND_DEF("status", "show status", NULL, cliStatus),
#ifndef SKIP_TASK_STATISTICS
    CLI_COMMAND_DEF("tasks", "show task stats", NULL, cliTasks),
#endif
    CLI_COMMAND_DEF("version", "show version", NULL, cliVersion),
#ifdef VTX_CONTROL
    CLI_COMMAND_DEF("vtx", "vtx channels on switch", NULL, cliVtx),
#endif
};
static void cliHelp(char *cmdline)
{
    UNUSED(cmdline);

    for (uint32_t i = 0; i < ARRAYLEN(cmdTable); i++) {
        cliPrint(cmdTable[i].name);
#ifndef MINIMAL_CLI
        if (cmdTable[i].description) {
            cliPrintf(" - %s", cmdTable[i].description);
        }
        if (cmdTable[i].args) {
            cliPrintf("\r\n\t%s", cmdTable[i].args);
        }
#endif
        cliPrintLinefeed();
    }
}

void cliProcess(void)
{
    if (!cliWriter) {
        return;
    }

    // Be a little bit tricky.  Flush the last inputs buffer, if any.
    bufWriterFlush(cliWriter);

    while (serialRxBytesWaiting(cliPort)) {
        uint8_t c = serialRead(cliPort);
        if (c == '\t' || c == '?') {
            // do tab completion
            const clicmd_t *cmd, *pstart = NULL, *pend = NULL;
            uint32_t i = bufferIndex;
            for (cmd = cmdTable; cmd < cmdTable + ARRAYLEN(cmdTable); cmd++) {
                if (bufferIndex && (strncasecmp(cliBuffer, cmd->name, bufferIndex) != 0))
                    continue;
                if (!pstart)
                    pstart = cmd;
                pend = cmd;
            }
            if (pstart) {    /* Buffer matches one or more commands */
                for (; ; bufferIndex++) {
                    if (pstart->name[bufferIndex] != pend->name[bufferIndex])
                        break;
                    if (!pstart->name[bufferIndex] && bufferIndex < sizeof(cliBuffer) - 2) {
                        /* Unambiguous -- append a space */
                        cliBuffer[bufferIndex++] = ' ';
                        cliBuffer[bufferIndex] = '\0';
                        break;
                    }
                    cliBuffer[bufferIndex] = pstart->name[bufferIndex];
                }
            }
            if (!bufferIndex || pstart != pend) {
                /* Print list of ambiguous matches */
                cliPrint("\r\033[K");
                for (cmd = pstart; cmd <= pend; cmd++) {
                    cliPrint(cmd->name);
                    cliWrite('\t');
                }
                cliPrompt();
                i = 0;    /* Redraw prompt */
            }
            for (; i < bufferIndex; i++)
                cliWrite(cliBuffer[i]);
        } else if (!bufferIndex && c == 4) {   // CTRL-D
            cliExit(cliBuffer);
            return;
        } else if (c == 12) {                  // NewPage / CTRL-L
            // clear screen
            cliPrint("\033[2J\033[1;1H");
            cliPrompt();
        } else if (bufferIndex && (c == '\n' || c == '\r')) {
            // enter pressed
            cliPrintLinefeed();

            // Strip comment starting with # from line
            char *p = cliBuffer;
            p = strchr(p, '#');
            if (NULL != p) {
                bufferIndex = (uint32_t)(p - cliBuffer);
            }

            // Strip trailing whitespace
            while (bufferIndex > 0 && cliBuffer[bufferIndex - 1] == ' ') {
                bufferIndex--;
            }

            // Process non-empty lines
            if (bufferIndex > 0) {
                cliBuffer[bufferIndex] = 0; // null terminate

                const clicmd_t *cmd;
                char *options;
                for (cmd = cmdTable; cmd < cmdTable + ARRAYLEN(cmdTable); cmd++) {
                    if ((options = checkCommand(cliBuffer, cmd->name))) {
                        break;
                    }
                }
                if(cmd < cmdTable + ARRAYLEN(cmdTable))
                    cmd->func(options);
                else
                    cliPrint("Unknown command, try 'help'");
                bufferIndex = 0;
            }

            memset(cliBuffer, 0, sizeof(cliBuffer));

            // 'exit' will reset this flag, so we don't need to print prompt again
            if (!cliMode)
                return;

            cliPrompt();
        } else if (c == 127) {
            // backspace
            if (bufferIndex) {
                cliBuffer[--bufferIndex] = 0;
                cliPrint("\010 \010");
            }
        } else if (bufferIndex < sizeof(cliBuffer) && c >= 32 && c <= 126) {
            if (!bufferIndex && c == ' ')
                continue; // Ignore leading spaces
            cliBuffer[bufferIndex++] = c;
            cliWrite(c);
        }
    }
}

void cliEnter(serialPort_t *serialPort)
{
    cliMode = 1;
    cliPort = serialPort;
    setPrintfSerialPort(cliPort);
    cliWriter = bufWriterInit(cliWriteBuffer, sizeof(cliWriteBuffer), (bufWrite_t)serialWriteBufShim, serialPort);

    schedulerSetCalulateTaskStatistics(systemConfig()->task_statistics);

#ifndef MINIMAL_CLI
    cliPrintLine("\r\nEntering CLI Mode, type 'exit' to return, or 'help'");
#else
    cliPrintLine("\r\nCLI");
#endif
    cliPrompt();

    ENABLE_ARMING_FLAG(PREVENT_ARMING);
}

void cliInit(const serialConfig_t *serialConfig)
{
    UNUSED(serialConfig);
}
#endif // USE_CLI<|MERGE_RESOLUTION|>--- conflicted
+++ resolved
@@ -2828,15 +2828,12 @@
     { OWNER_I2C_SCL,       PG_I2C_CONFIG, offsetof(i2cConfig_t, ioTagScl[0]), I2CDEV_COUNT },
     { OWNER_I2C_SDA,       PG_I2C_CONFIG, offsetof(i2cConfig_t, ioTagSda[0]), I2CDEV_COUNT },
 #endif
-<<<<<<< HEAD
+    { OWNER_LED,           PG_STATUS_LED_CONFIG, offsetof(statusLedConfig_t, ioTags[0]), STATUS_LED_NUMBER },
 #ifdef USE_SPI
     { OWNER_SPI_SCK,       PG_SPI_PIN_CONFIG, offsetof(spiPinConfig_t, ioTagSck[0]), SPIDEV_COUNT },
     { OWNER_SPI_MISO,      PG_SPI_PIN_CONFIG, offsetof(spiPinConfig_t, ioTagMiso[0]), SPIDEV_COUNT },
     { OWNER_SPI_MOSI,      PG_SPI_PIN_CONFIG, offsetof(spiPinConfig_t, ioTagMosi[0]), SPIDEV_COUNT },
 #endif
-=======
-    { OWNER_LED,           PG_STATUS_LED_CONFIG, offsetof(statusLedConfig_t, ioTags[0]), STATUS_LED_NUMBER },
->>>>>>> cca6d1ad
 };
 
 static ioTag_t *getIoTag(const cliResourceValue_t value, uint8_t index)
