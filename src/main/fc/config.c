/*
 * This file is part of Cleanflight.
 *
 * Cleanflight is free software: you can redistribute it and/or modify
 * it under the terms of the GNU General Public License as published by
 * the Free Software Foundation, either version 3 of the License, or
 * (at your option) any later version.
 *
 * Cleanflight is distributed in the hope that it will be useful,
 * but WITHOUT ANY WARRANTY; without even the implied warranty of
 * MERCHANTABILITY or FITNESS FOR A PARTICULAR PURPOSE.  See the
 * GNU General Public License for more details.
 *
 * You should have received a copy of the GNU General Public License
 * along with Cleanflight.  If not, see <http://www.gnu.org/licenses/>.
 */

#include <stdbool.h>
#include <stdint.h>
#include <string.h>
#include <math.h>

#include "platform.h"

#include "build/build_config.h"
#include "build/debug.h"

#include "blackbox/blackbox_io.h"

#include "cms/cms.h"

#include "common/axis.h"
#include "common/color.h"
#include "common/filter.h"
#include "common/maths.h"

#include "config/config_eeprom.h"
#include "config/config_profile.h"
#include "config/feature.h"
#include "config/parameter_group.h"
#include "config/parameter_group_ids.h"

#include "drivers/accgyro.h"
#include "drivers/compass.h"
#include "drivers/io.h"
#include "drivers/light_led.h"
#include "drivers/light_ws2811strip.h"
#include "drivers/max7456.h"
#include "drivers/pwm_esc_detect.h"
#include "drivers/pwm_output.h"
#include "drivers/rx_pwm.h"
#include "drivers/rx_spi.h"
#include "drivers/sdcard.h"
#include "drivers/sensor.h"
#include "drivers/serial.h"
#include "drivers/sonar_hcsr04.h"
#include "drivers/sound_beeper.h"
#include "drivers/system.h"
#include "drivers/timer.h"
#include "drivers/vcd.h"
#include "drivers/transponder_ir.h"

#include "fc/config.h"
#include "fc/controlrate_profile.h"
#include "fc/fc_core.h"
#include "fc/fc_rc.h"
#include "fc/rc_adjustments.h"
#include "fc/rc_controls.h"
#include "fc/runtime_config.h"

#include "flight/altitudehold.h"
#include "flight/failsafe.h"
#include "flight/imu.h"
#include "flight/mixer.h"
#include "flight/navigation.h"
#include "flight/pid.h"
#include "flight/servos.h"

#include "io/beeper.h"
#include "io/gimbal.h"
#include "io/gps.h"
#include "io/ledstrip.h"
#include "io/motors.h"
#include "io/osd.h"
#include "io/serial.h"
#include "io/servos.h"
#include "io/vtx.h"

#include "rx/rx.h"
#include "rx/rx_spi.h"

#include "sensors/acceleration.h"
#include "sensors/barometer.h"
#include "sensors/battery.h"
#include "sensors/boardalignment.h"
#include "sensors/compass.h"
#include "sensors/gyro.h"
#include "sensors/sensors.h"

#include "telemetry/telemetry.h"

pidProfile_t *currentPidProfile;

#ifndef DEFAULT_FEATURES
#define DEFAULT_FEATURES 0
#endif
#ifndef DEFAULT_RX_FEATURE
#define DEFAULT_RX_FEATURE FEATURE_RX_PARALLEL_PWM
#endif
#ifndef RX_SPI_DEFAULT_PROTOCOL
#define RX_SPI_DEFAULT_PROTOCOL 0
#endif

PG_REGISTER_WITH_RESET_TEMPLATE(featureConfig_t, featureConfig, PG_FEATURE_CONFIG, 0);

PG_RESET_TEMPLATE(featureConfig_t, featureConfig,
    .enabledFeatures = DEFAULT_FEATURES | DEFAULT_RX_FEATURE | FEATURE_FAILSAFE
);

PG_REGISTER_WITH_RESET_TEMPLATE(systemConfig_t, systemConfig, PG_SYSTEM_CONFIG, 0);

PG_RESET_TEMPLATE(systemConfig_t, systemConfig,
    .pidProfileIndex = 0,
    .activeRateProfile = 0,
    .debug_mode = DEBUG_MODE,
    .task_statistics = true,
    .name = { 0 }
);

#ifdef BEEPER
PG_REGISTER(beeperConfig_t, beeperConfig, PG_BEEPER_CONFIG, 0);
#endif
#ifdef USE_ADC
PG_REGISTER_WITH_RESET_FN(adcConfig_t, adcConfig, PG_ADC_CONFIG, 0);
#endif
#ifdef USE_PWM
PG_REGISTER_WITH_RESET_FN(pwmConfig_t, pwmConfig, PG_PWM_CONFIG, 0);
#endif
#ifdef USE_PPM
PG_REGISTER_WITH_RESET_FN(ppmConfig_t, ppmConfig, PG_PPM_CONFIG, 0);
#endif
PG_REGISTER_WITH_RESET_FN(statusLedConfig_t, statusLedConfig, PG_STATUS_LED_CONFIG, 0);
PG_REGISTER_WITH_RESET_FN(serialPinConfig_t, serialPinConfig, PG_SERIAL_PIN_CONFIG, 0);

#ifdef USE_FLASHFS
PG_REGISTER_WITH_RESET_TEMPLATE(flashConfig_t, flashConfig, PG_FLASH_CONFIG, 0);
#ifdef M25P16_CS_PIN
#define FLASH_CONFIG_CSTAG   IO_TAG(M25P16_CS_PIN)
#else
#define FLASH_CONFIG_CSTAG   IO_TAG_NONE
#endif

PG_RESET_TEMPLATE(flashConfig_t, flashConfig,
    .csTag = FLASH_CONFIG_CSTAG
);
#endif // USE_FLASH_FS

#ifdef USE_SDCARD
PG_REGISTER_WITH_RESET_TEMPLATE(sdcardConfig_t, sdcardConfig, PG_SDCARD_CONFIG, 0);
#if defined(SDCARD_DMA_CHANNEL_TX)
#define SDCARD_CONFIG_USE_DMA   true
#else
#define SDCARD_CONFIG_USE_DMA   false
#endif
PG_RESET_TEMPLATE(sdcardConfig_t, sdcardConfig,
    .useDma = SDCARD_CONFIG_USE_DMA
);
#endif

// no template required since defaults are zero
PG_REGISTER(vcdProfile_t, vcdProfile, PG_VCD_CONFIG, 0);

#ifdef SONAR
void resetSonarConfig(sonarConfig_t *sonarConfig)
{
#if defined(SONAR_TRIGGER_PIN) && defined(SONAR_ECHO_PIN)
    sonarConfig->triggerTag = IO_TAG(SONAR_TRIGGER_PIN);
    sonarConfig->echoTag = IO_TAG(SONAR_ECHO_PIN);
#else
#error Sonar not defined for target
#endif
}
#endif

#ifdef USE_ADC
void pgResetFn_adcConfig(adcConfig_t *adcConfig)
{
#ifdef VBAT_ADC_PIN
    adcConfig->vbat.enabled = true;
    adcConfig->vbat.ioTag = IO_TAG(VBAT_ADC_PIN);
#endif

#ifdef EXTERNAL1_ADC_PIN
    adcConfig->external1.enabled = true;
    adcConfig->external1.ioTag = IO_TAG(EXTERNAL1_ADC_PIN);
#endif

#ifdef CURRENT_METER_ADC_PIN
    adcConfig->current.enabled = true;
    adcConfig->current.ioTag = IO_TAG(CURRENT_METER_ADC_PIN);
#endif

#ifdef RSSI_ADC_PIN
    adcConfig->rssi.enabled = true;
    adcConfig->rssi.ioTag = IO_TAG(RSSI_ADC_PIN);
#endif

}
#endif // USE_ADC


#if defined(USE_PWM) || defined(USE_PPM)
void pgResetFn_ppmConfig(ppmConfig_t *ppmConfig)
{
#ifdef PPM_PIN
    ppmConfig->ioTag = IO_TAG(PPM_PIN);
#else
    for (int i = 0; i < USABLE_TIMER_CHANNEL_COUNT; i++) {
        if (timerHardware[i].usageFlags & TIM_USE_PPM) {
            ppmConfig->ioTag = timerHardware[i].tag;
            return;
        }
    }

    ppmConfig->ioTag = IO_TAG_NONE;
#endif
}

void pgResetFn_pwmConfig(pwmConfig_t *pwmConfig)
{
    pwmConfig->inputFilteringMode = INPUT_FILTERING_DISABLED;
    int inputIndex = 0;
    for (int i = 0; i < USABLE_TIMER_CHANNEL_COUNT && inputIndex < PWM_INPUT_PORT_COUNT; i++) {
        if (timerHardware[i].usageFlags & TIM_USE_PWM) {
            pwmConfig->ioTags[inputIndex] = timerHardware[i].tag;
            inputIndex++;
        }
    }
}
#endif




// Default pin (NONE).
// XXX Does this mess belong here???
#ifdef USE_UART1
# if !defined(UART1_RX_PIN)
#  define UART1_RX_PIN NONE
# endif
# if !defined(UART1_TX_PIN)
#  define UART1_TX_PIN NONE
# endif
#endif

#ifdef USE_UART2
# if !defined(UART2_RX_PIN)
#  define UART2_RX_PIN NONE
# endif
# if !defined(UART2_TX_PIN)
#  define UART2_TX_PIN NONE
# endif
#endif

#ifdef USE_UART3
# if !defined(UART3_RX_PIN)
#  define UART3_RX_PIN NONE
# endif
# if !defined(UART3_TX_PIN)
#  define UART3_TX_PIN NONE
# endif
#endif

#ifdef USE_UART4
# if !defined(UART4_RX_PIN)
#  define UART4_RX_PIN NONE
# endif
# if !defined(UART4_TX_PIN)
#  define UART4_TX_PIN NONE
# endif
#endif

#ifdef USE_UART5
# if !defined(UART5_RX_PIN)
#  define UART5_RX_PIN NONE
# endif
# if !defined(UART5_TX_PIN)
#  define UART5_TX_PIN NONE
# endif
#endif

#ifdef USE_UART6
# if !defined(UART6_RX_PIN)
#  define UART6_RX_PIN NONE
# endif
# if !defined(UART6_TX_PIN)
#  define UART6_TX_PIN NONE
# endif
#endif

#ifdef USE_UART7
# if !defined(UART7_RX_PIN)
#  define UART7_RX_PIN NONE
# endif
# if !defined(UART7_TX_PIN)
#  define UART7_TX_PIN NONE
# endif
#endif

#ifdef USE_UART8
# if !defined(UART8_RX_PIN)
#  define UART8_RX_PIN NONE
# endif
# if !defined(UART8_TX_PIN)
#  define UART8_TX_PIN NONE
# endif
#endif

#ifdef USE_SOFTSERIAL1
# if !defined(SOFTSERIAL1_RX_PIN)
#  define SOFTSERIAL1_RX_PIN NONE
# endif
# if !defined(SOFTSERIAL1_TX_PIN)
#  define SOFTSERIAL1_TX_PIN NONE
# endif
#endif

#ifdef USE_SOFTSERIAL2
# if !defined(SOFTSERIAL2_RX_PIN)
#  define SOFTSERIAL2_RX_PIN NONE
# endif
# if !defined(SOFTSERIAL2_TX_PIN)
#  define SOFTSERIAL2_TX_PIN NONE
# endif
#endif

void pgResetFn_serialPinConfig(serialPinConfig_t *serialPinConfig)
{
    for (int port = 0 ; port < SERIAL_PORT_MAX_INDEX ; port++) {
        serialPinConfig->ioTagRx[port] = IO_TAG(NONE);
        serialPinConfig->ioTagTx[port] = IO_TAG(NONE);
    }

    for (int index = 0 ; index < SERIAL_PORT_COUNT ; index++) {
        switch (serialPortIdentifiers[index]) {
        case SERIAL_PORT_USART1:
#ifdef USE_UART1
            serialPinConfig->ioTagRx[SERIAL_PORT_IDENTIFIER_TO_RESOURCE_INDEX(SERIAL_PORT_USART1)] = IO_TAG(UART1_RX_PIN);
            serialPinConfig->ioTagTx[SERIAL_PORT_IDENTIFIER_TO_RESOURCE_INDEX(SERIAL_PORT_USART1)] = IO_TAG(UART1_TX_PIN);
#endif
            break;
        case SERIAL_PORT_USART2:
#ifdef USE_UART2
            serialPinConfig->ioTagRx[SERIAL_PORT_IDENTIFIER_TO_RESOURCE_INDEX(SERIAL_PORT_USART2)] = IO_TAG(UART2_RX_PIN);
            serialPinConfig->ioTagTx[SERIAL_PORT_IDENTIFIER_TO_RESOURCE_INDEX(SERIAL_PORT_USART2)] = IO_TAG(UART2_TX_PIN);
#endif
            break;
        case SERIAL_PORT_USART3:
#ifdef USE_UART3
            serialPinConfig->ioTagRx[SERIAL_PORT_IDENTIFIER_TO_RESOURCE_INDEX(SERIAL_PORT_USART3)] = IO_TAG(UART3_RX_PIN);
            serialPinConfig->ioTagTx[SERIAL_PORT_IDENTIFIER_TO_RESOURCE_INDEX(SERIAL_PORT_USART3)] = IO_TAG(UART3_TX_PIN);
#endif
            break;
        case SERIAL_PORT_UART4:
#ifdef USE_UART4
            serialPinConfig->ioTagRx[SERIAL_PORT_IDENTIFIER_TO_RESOURCE_INDEX(SERIAL_PORT_UART4)] = IO_TAG(UART4_RX_PIN);
            serialPinConfig->ioTagTx[SERIAL_PORT_IDENTIFIER_TO_RESOURCE_INDEX(SERIAL_PORT_UART4)] = IO_TAG(UART4_TX_PIN);
#endif
            break;
        case SERIAL_PORT_UART5:
#ifdef USE_UART5
            serialPinConfig->ioTagRx[SERIAL_PORT_IDENTIFIER_TO_RESOURCE_INDEX(SERIAL_PORT_UART5)] = IO_TAG(UART5_RX_PIN);
            serialPinConfig->ioTagTx[SERIAL_PORT_IDENTIFIER_TO_RESOURCE_INDEX(SERIAL_PORT_UART5)] = IO_TAG(UART5_TX_PIN);
#endif
            break;
        case SERIAL_PORT_USART6:
#ifdef USE_UART6
            serialPinConfig->ioTagRx[SERIAL_PORT_IDENTIFIER_TO_RESOURCE_INDEX(SERIAL_PORT_USART6)] = IO_TAG(UART6_RX_PIN);
            serialPinConfig->ioTagTx[SERIAL_PORT_IDENTIFIER_TO_RESOURCE_INDEX(SERIAL_PORT_USART6)] = IO_TAG(UART6_TX_PIN);
#endif
            break;
        case SERIAL_PORT_USART7:
#ifdef USE_UART7
            serialPinConfig->ioTagRx[SERIAL_PORT_IDENTIFIER_TO_RESOURCE_INDEX(SERIAL_PORT_USART7)] = IO_TAG(UART7_RX_PIN);
            serialPinConfig->ioTagTx[SERIAL_PORT_IDENTIFIER_TO_RESOURCE_INDEX(SERIAL_PORT_USART7)] = IO_TAG(UART7_TX_PIN);
#endif
            break;
        case SERIAL_PORT_USART8:
#ifdef USE_UART8
            serialPinConfig->ioTagRx[SERIAL_PORT_IDENTIFIER_TO_RESOURCE_INDEX(SERIAL_PORT_USART8)] = IO_TAG(UART8_RX_PIN);
            serialPinConfig->ioTagTx[SERIAL_PORT_IDENTIFIER_TO_RESOURCE_INDEX(SERIAL_PORT_USART8)] = IO_TAG(UART8_TX_PIN);
#endif
            break;
        case SERIAL_PORT_SOFTSERIAL1:
#ifdef USE_SOFTSERIAL1
            serialPinConfig->ioTagRx[SERIAL_PORT_IDENTIFIER_TO_RESOURCE_INDEX(SERIAL_PORT_SOFTSERIAL1)] = IO_TAG(SOFTSERIAL1_RX_PIN);
            serialPinConfig->ioTagTx[SERIAL_PORT_IDENTIFIER_TO_RESOURCE_INDEX(SERIAL_PORT_SOFTSERIAL1)] = IO_TAG(SOFTSERIAL1_TX_PIN);
#endif
            break;
        case SERIAL_PORT_SOFTSERIAL2:
#ifdef USE_SOFTSERIAL2
            serialPinConfig->ioTagRx[SERIAL_PORT_IDENTIFIER_TO_RESOURCE_INDEX(SERIAL_PORT_SOFTSERIAL2)] = IO_TAG(SOFTSERIAL2_RX_PIN);
            serialPinConfig->ioTagTx[SERIAL_PORT_IDENTIFIER_TO_RESOURCE_INDEX(SERIAL_PORT_SOFTSERIAL2)] = IO_TAG(SOFTSERIAL2_TX_PIN);
#endif
            break;
        case SERIAL_PORT_USB_VCP:
            break;
        case SERIAL_PORT_NONE:
            break;
        }
    }
}

#ifdef SWAP_SERIAL_PORT_0_AND_1_DEFAULTS
#define FIRST_PORT_INDEX 1
#define SECOND_PORT_INDEX 0
#else
#define FIRST_PORT_INDEX 0
#define SECOND_PORT_INDEX 1
#endif

void pgResetFn_statusLedConfig(statusLedConfig_t *statusLedConfig)
{
    for (int i = 0; i < LED_NUMBER; i++) {
        statusLedConfig->ledTags[i] = IO_TAG_NONE;
    }

#ifdef LED0
    statusLedConfig->ledTags[0] = IO_TAG(LED0);
#endif
#ifdef LED1
    statusLedConfig->ledTags[1] = IO_TAG(LED1);
#endif
#ifdef LED2
    statusLedConfig->ledTags[2] = IO_TAG(LED2);
#endif

    statusLedConfig->polarity = 0
#ifdef LED0_INVERTED
    | BIT(0)
#endif
#ifdef LED1_INVERTED
    | BIT(1)
#endif
#ifdef LED2_INVERTED
    | BIT(2)
#endif
    ;
}

uint8_t getCurrentPidProfileIndex(void)
{
    return systemConfig()->pidProfileIndex;
}

static void setPidProfile(uint8_t pidProfileIndex)
{
    if (pidProfileIndex < MAX_PROFILE_COUNT) {
        systemConfigMutable()->pidProfileIndex = pidProfileIndex;
        currentPidProfile = pidProfilesMutable(pidProfileIndex);
        pidInit(currentPidProfile); // re-initialise pid controller to re-initialise filters and config
    }
}

uint8_t getCurrentControlRateProfileIndex(void)
{
    return systemConfigMutable()->activeRateProfile;
}

uint16_t getCurrentMinthrottle(void)
{
    return motorConfig()->minthrottle;
}

<<<<<<< HEAD
#ifndef USE_PARAMETER_GROUPS
void createDefaultConfig(master_t *config)
{
    // Clear all configuration
    memset(config, 0, sizeof(master_t));

    uint32_t *featuresPtr = &config->featureConfig.enabledFeatures;

    intFeatureClearAll(featuresPtr);
    intFeatureSet(DEFAULT_RX_FEATURE | FEATURE_FAILSAFE , featuresPtr);

#ifdef DEFAULT_FEATURES
    intFeatureSet(DEFAULT_FEATURES, featuresPtr);
#endif

#ifndef USE_PARAMETER_GROUPS
#ifdef USE_MSP_DISPLAYPORT
    resetDisplayPortProfile(&config->displayPortProfileMsp);
#endif
#ifdef USE_MAX7456
    resetDisplayPortProfile(&config->displayPortProfileMax7456);
#endif

#ifdef USE_MAX7456
    resetMax7456Config(&config->vcdProfile);
#endif

#ifdef OSD
    osdResetConfig(&config->osdConfig);
#endif
#endif // USE_PARAMETER_GROUPS

    config->version = EEPROM_CONF_VERSION;

    // global settings
#ifndef USE_PARAMETER_GROUPS
    config->systemConfig.pidProfileIndex = 0;    // default profile
    config->systemConfig.debug_mode = DEBUG_MODE;
    config->systemConfig.task_statistics = true;
#endif


#ifndef USE_PARAMETER_GROUPS
    config->imuConfig.dcm_kp = 2500;                // 1.0 * 10000
    config->imuConfig.dcm_ki = 0;                   // 0.003 * 10000
    config->imuConfig.small_angle = 25;
    config->imuConfig.accDeadband.xy = 40;
    config->imuConfig.accDeadband.z = 40;
    config->imuConfig.acc_unarmedcal = 1;
#endif
#ifndef USE_PARAMETER_GROUPS
    config->gyroConfig.gyro_lpf = GYRO_LPF_256HZ;    // 256HZ default
#ifdef STM32F10X
    config->gyroConfig.gyro_sync_denom = 8;
    config->pidConfig.pid_process_denom = 1;
#elif defined(USE_GYRO_SPI_MPU6000) || defined(USE_GYRO_SPI_MPU6500)  || defined(USE_GYRO_SPI_ICM20689)
    config->gyroConfig.gyro_sync_denom = 1;
    config->pidConfig.pid_process_denom = 4;
#else
    config->gyroConfig.gyro_sync_denom = 4;
    config->pidConfig.pid_process_denom = 2;
#endif
    config->gyroConfig.gyro_soft_lpf_type = FILTER_PT1;
    config->gyroConfig.gyro_soft_lpf_hz = 90;
    config->gyroConfig.gyro_soft_notch_hz_1 = 400;
    config->gyroConfig.gyro_soft_notch_cutoff_1 = 300;
    config->gyroConfig.gyro_soft_notch_hz_2 = 200;
    config->gyroConfig.gyro_soft_notch_cutoff_2 = 100;
    config->gyroConfig.gyro_align = ALIGN_DEFAULT;
    config->gyroConfig.gyroMovementCalibrationThreshold = 48;
#endif

#ifndef USE_PARAMETER_GROUPS
    resetCompassConfig(&config->compassConfig);
#endif

#ifndef USE_PARAMETER_GROUPS
    resetAccelerometerTrims(&config->accelerometerConfig.accZero);
    config->accelerometerConfig.acc_align = ALIGN_DEFAULT;
    config->accelerometerConfig.acc_hardware = ACC_DEFAULT;     // default/autodetect
    resetRollAndPitchTrims(&config->accelerometerConfig.accelerometerTrims);
    config->accelerometerConfig.acc_lpf_hz = 10.0f;
#endif
#ifndef USE_PARAMETER_GROUPS
    config->boardAlignment.rollDegrees = 0;
    config->boardAlignment.pitchDegrees = 0;
    config->boardAlignment.yawDegrees = 0;
#endif
    config->rcControlsConfig.yaw_control_reversed = false;

    // xxx_hardware: 0:default/autodetect, 1: disable
    config->compassConfig.mag_hardware = 1;

    config->barometerConfig.baro_hardware = 1;

#ifndef USE_PARAMETER_GROUPS
    resetBatteryConfig(&config->batteryConfig);

#if defined(USE_PWM) || defined(USE_PPM)
    resetPpmConfig(&config->ppmConfig);
    resetPwmConfig(&config->pwmConfig);
#endif
#ifdef USE_PWM
    config->pwmConfig.inputFilteringMode = INPUT_FILTERING_DISABLED;
#endif

#ifdef TELEMETRY
    resetTelemetryConfig(&config->telemetryConfig);
#endif
#endif

#ifndef USE_PARAMETER_GROUPS
#ifdef USE_ADC
    resetAdcConfig(&config->adcConfig);
#endif

#ifdef BEEPER
    resetBeeperDevConfig(&config->beeperDevConfig);
#endif
#endif

#ifdef SONAR
    resetSonarConfig(&config->sonarConfig);
#endif

#ifndef USE_PARAMETER_GROUPS
#ifdef USE_SDCARD
    resetsdcardConfig(&config->sdcardConfig);
#endif

#ifdef SERIALRX_PROVIDER
    config->rxConfig.serialrx_provider = SERIALRX_PROVIDER;
#else
    config->rxConfig.serialrx_provider = 0;
#endif
    config->rxConfig.halfDuplex = 0;
    config->rxConfig.rx_spi_protocol = RX_SPI_DEFAULT_PROTOCOL;
    config->rxConfig.sbus_inversion = 1;
    config->rxConfig.spektrum_sat_bind = 0;
    config->rxConfig.spektrum_sat_bind_autoreset = 1;
    config->rxConfig.midrc = 1500;
    config->rxConfig.mincheck = 1100;
    config->rxConfig.maxcheck = 1900;
    config->rxConfig.rx_min_usec = 885;          // any of first 4 channels below this value will trigger rx loss detection
    config->rxConfig.rx_max_usec = 2115;         // any of first 4 channels above this value will trigger rx loss detection

    for (int i = 0; i < MAX_SUPPORTED_RC_CHANNEL_COUNT; i++) {
        rxFailsafeChannelConfig_t *channelFailsafeConfig = &config->rxConfig.failsafe_channel_configurations[i];
        channelFailsafeConfig->mode = (i < NON_AUX_CHANNEL_COUNT) ? RX_FAILSAFE_MODE_AUTO : RX_FAILSAFE_MODE_HOLD;
        channelFailsafeConfig->step = (i == THROTTLE) ? CHANNEL_VALUE_TO_RXFAIL_STEP(config->rxConfig.rx_min_usec) : CHANNEL_VALUE_TO_RXFAIL_STEP(config->rxConfig.midrc);
    }

    config->rxConfig.rssi_channel = 0;
    config->rxConfig.rssi_scale = RSSI_SCALE_DEFAULT;
    config->rxConfig.rssi_invert = 0;
    config->rxConfig.rcInterpolation = RC_SMOOTHING_AUTO;
    config->rxConfig.rcInterpolationChannels = 0;
    config->rxConfig.rcInterpolationInterval = 19;
    config->rxConfig.fpvCamAngleDegrees = 0;
    config->rxConfig.max_aux_channel = DEFAULT_AUX_CHANNEL_COUNT;
    config->rxConfig.airModeActivateThreshold = 1350;

    resetAllRxChannelRangeConfigurations(config->rxConfig.channelRanges);
#endif

#ifndef USE_PARAMETER_GROUPS
    config->armingConfig.gyro_cal_on_first_arm = 0;  // TODO - Cleanup retarded arm support
    config->armingConfig.disarm_kill_switch = 1;
    config->armingConfig.auto_disarm_delay = 5;

    config->airplaneConfig.fixedwing_althold_reversed = false;

    // Motor/ESC/Servo
    resetMixerConfig(&config->mixerConfig);
    resetMotorConfig(&config->motorConfig);
#ifdef USE_SERVOS
    resetServoConfig(&config->servoConfig);
#endif
    resetFlight3DConfig(&config->flight3DConfig);

#ifdef LED_STRIP
    resetLedStripConfig(&config->ledStripConfig);
#endif

#ifdef GPS
    // gps/nav stuff
    config->gpsConfig.provider = GPS_NMEA;
    config->gpsConfig.sbasMode = SBAS_AUTO;
    config->gpsConfig.autoConfig = GPS_AUTOCONFIG_ON;
    config->gpsConfig.autoBaud = GPS_AUTOBAUD_OFF;
#endif

    resetSerialPinConfig(&config->serialPinConfig);

    resetSerialConfig(&config->serialConfig);

    for (int ii = 0; ii < MAX_PROFILE_COUNT; ++ii) {
        resetProfile(&config->profile[ii]);
    }
    for (int ii = 0; ii < CONTROL_RATE_PROFILE_COUNT; ++ii) {
        resetControlRateProfile(&config->controlRateProfile[ii]);
    }
#endif

    config->compassConfig.mag_declination = 0;

#ifdef BARO
#ifndef USE_PARAMETER_GROUPS
    resetBarometerConfig(&config->barometerConfig);
#endif
#endif

    // Radio
#ifdef RX_CHANNELS_TAER
    parseRcChannels("TAER1234", &config->rxConfig);
#else
    parseRcChannels("AETR1234", &config->rxConfig);
#endif

#ifndef USE_PARAMETER_GROUPS
    resetRcControlsConfig(&config->rcControlsConfig);

    config->throttleCorrectionConfig.throttle_correction_value = 0;      // could 10 with althold or 40 for fpv
    config->throttleCorrectionConfig.throttle_correction_angle = 800;    // could be 80.0 deg with atlhold or 45.0 for fpv

    // Failsafe Variables
    config->failsafeConfig.failsafe_delay = 10;                            // 1sec
    config->failsafeConfig.failsafe_off_delay = 10;                        // 1sec
    config->failsafeConfig.failsafe_throttle = 1000;                       // default throttle off.
    config->failsafeConfig.failsafe_kill_switch = 0;                       // default failsafe switch action is identical to rc link loss
    config->failsafeConfig.failsafe_throttle_low_delay = 100;              // default throttle low delay for "just disarm" on failsafe condition
    config->failsafeConfig.failsafe_procedure = FAILSAFE_PROCEDURE_DROP_IT;// default full failsafe procedure is 0: auto-landing
#endif

#ifdef USE_SERVOS
#ifndef USE_PARAMETER_GROUPS
    // servos
    for (int i = 0; i < MAX_SUPPORTED_SERVOS; i++) {
        config->servoProfile.servoConf[i].min = DEFAULT_SERVO_MIN;
        config->servoProfile.servoConf[i].max = DEFAULT_SERVO_MAX;
        config->servoProfile.servoConf[i].middle = DEFAULT_SERVO_MIDDLE;
        config->servoProfile.servoConf[i].rate = 100;
        config->servoProfile.servoConf[i].forwardFromChannel = CHANNEL_FORWARDING_DISABLED;
    }

    // gimbal
    config->gimbalConfig.mode = GIMBAL_MODE_NORMAL;
#endif

    // Channel forwarding;
    config->servoConfig.channelForwardingStartChannel = AUX1;
#endif

#ifndef USE_PARAMETER_GROUPS
#ifdef GPS
    resetNavigationConfig(&config->navigationConfig);
#endif
#endif

    // custom mixer. clear by defaults.
    for (int i = 0; i < MAX_SUPPORTED_MOTORS; i++) {
        config->customMotorMixer[i].throttle = 0.0f;
    }

#ifndef USE_PARAMETER_GROUPS
#ifdef VTX
    config->vtxConfig.vtx_band = 4;    //Fatshark/Airwaves
    config->vtxConfig.vtx_channel = 1; //CH1
    config->vtxConfig.vtx_mode = 0;    //CH+BAND mode
    config->vtxConfig.vtx_mhz = 5740;  //F0
#endif
#endif

#ifdef TRANSPONDER
    static const uint8_t defaultTransponderData[9] = {0x12, 0x34, 0x56, 0x78, 0x9A, 0xBC, 0x0, 0x0, 0x0 }; // Note, this is NOT a valid transponder code, it's just for testing production hardware
    memcpy(config->transponderConfig.data, &defaultTransponderData, sizeof(defaultTransponderData));
    config->transponderConfig.provider = ILAP;
#endif

#ifndef USE_PARAMETER_GROUPS
#ifdef BLACKBOX
#if defined(ENABLE_BLACKBOX_LOGGING_ON_SPIFLASH_BY_DEFAULT)
    config->blackboxConfig.device = BLACKBOX_DEVICE_FLASH;
#elif defined(ENABLE_BLACKBOX_LOGGING_ON_SDCARD_BY_DEFAULT)
    config->blackboxConfig.device = BLACKBOX_DEVICE_SDCARD;
#else
    config->blackboxConfig.device = BLACKBOX_DEVICE_SERIAL;
#endif
    config->blackboxConfig.rate_num = 1;
    config->blackboxConfig.rate_denom = 1;
    config->blackboxConfig.on_motor_test = 0; // default off
#endif // BLACKBOX
#endif

#ifdef SERIALRX_UART
    if (featureConfigured(FEATURE_RX_SERIAL)) {
        int serialIndex = findSerialPortIndexByIdentifier(SERIALRX_UART);
        if (serialIndex >= 0) {
            config->serialConfig.portConfigs[serialIndex].functionMask = FUNCTION_RX_SERIAL;
        }
    }
#endif

#ifndef USE_PARAMETER_GROUPS
#ifdef USE_FLASHFS
    resetFlashConfig(&config->flashConfig);
#endif

    resetStatusLedConfig(&config->statusLedConfig);
#endif

}
#endif

=======
>>>>>>> e84cbe5f
void resetConfigs(void)
{
    pgResetAll(MAX_PROFILE_COUNT);

#if defined(TARGET_CONFIG)
    targetConfiguration();
#endif

    pgActivateProfile(0);

    setPidProfile(0);
    setControlRateProfile(0);

#ifdef LED_STRIP
    reevaluateLedConfig();
#endif
}

void activateConfig(void)
{
    generateThrottleCurve();

    resetAdjustmentStates();

    useRcControlsConfig(modeActivationConditions(0), currentPidProfile);
    useAdjustmentConfig(currentPidProfile);

#ifdef GPS
    gpsUsePIDs(currentPidProfile);
#endif

    failsafeReset();
    setAccelerationTrims(&accelerometerConfigMutable()->accZero);
    setAccelerationFilter(accelerometerConfig()->acc_lpf_hz);

    imuConfigure(throttleCorrectionConfig()->throttle_correction_angle);

    configureAltitudeHold(currentPidProfile);
}

void validateAndFixConfig(void)
{
    if((motorConfig()->dev.motorPwmProtocol == PWM_TYPE_BRUSHED) && (motorConfig()->mincommand < 1000)){
        motorConfigMutable()->mincommand = 1000;
    }

    if ((motorConfig()->dev.motorPwmProtocol == PWM_TYPE_STANDARD) && (motorConfig()->dev.motorPwmRate > BRUSHLESS_MOTORS_PWM_RATE)) {
        motorConfigMutable()->dev.motorPwmRate = BRUSHLESS_MOTORS_PWM_RATE;
    }

    if (!(featureConfigured(FEATURE_RX_PARALLEL_PWM) || featureConfigured(FEATURE_RX_PPM) || featureConfigured(FEATURE_RX_SERIAL) || featureConfigured(FEATURE_RX_MSP) || featureConfigured(FEATURE_RX_SPI))) {
        featureSet(DEFAULT_RX_FEATURE);
    }

    if (featureConfigured(FEATURE_RX_PPM)) {
        featureClear(FEATURE_RX_SERIAL | FEATURE_RX_PARALLEL_PWM | FEATURE_RX_MSP | FEATURE_RX_SPI);
    }

    if (featureConfigured(FEATURE_RX_MSP)) {
        featureClear(FEATURE_RX_SERIAL | FEATURE_RX_PARALLEL_PWM | FEATURE_RX_PPM | FEATURE_RX_SPI);
    }

    if (featureConfigured(FEATURE_RX_SERIAL)) {
        featureClear(FEATURE_RX_PARALLEL_PWM | FEATURE_RX_MSP | FEATURE_RX_PPM | FEATURE_RX_SPI);
    }

    if (featureConfigured(FEATURE_RX_SPI)) {
        featureClear(FEATURE_RX_SERIAL | FEATURE_RX_PARALLEL_PWM | FEATURE_RX_PPM | FEATURE_RX_MSP);
    }

    if (featureConfigured(FEATURE_RX_PARALLEL_PWM)) {
        featureClear(FEATURE_RX_SERIAL | FEATURE_RX_MSP | FEATURE_RX_PPM | FEATURE_RX_SPI);
#if defined(STM32F10X)
        // rssi adc needs the same ports
        featureClear(FEATURE_RSSI_ADC);
        // current meter needs the same ports
        if (batteryConfig()->currentMeterSource == CURRENT_METER_ADC) {
            batteryConfigMutable()->currentMeterSource = CURRENT_METER_NONE;
        }
#endif
        // software serial needs free PWM ports
        featureClear(FEATURE_SOFTSERIAL);
    }

#ifdef USE_SOFTSPI
    if (featureConfigured(FEATURE_SOFTSPI)) {
        featureClear(FEATURE_RX_PPM | FEATURE_RX_PARALLEL_PWM | FEATURE_SOFTSERIAL);
        batteryConfigMutable()->voltageMeterSource = VOLTAGE_METER_NONE;
#if defined(STM32F10X)
        featureClear(FEATURE_LED_STRIP);
        // rssi adc needs the same ports
        featureClear(FEATURE_RSSI_ADC);
        // current meter needs the same ports
        if (batteryConfig()->currentMeterSource == CURRENT_METER_ADC) {
            batteryConfigMutable()->currentMeterSource = CURRENT_METER_NONE;
        }
#endif
    }
#endif

    if (!isSerialConfigValid(serialConfig())) {
        pgResetFn_serialConfig(serialConfigMutable());
    }

    // Prevent invalid notch cutoff
    if (currentPidProfile->dterm_notch_cutoff >= currentPidProfile->dterm_notch_hz) {
        currentPidProfile->dterm_notch_hz = 0;
    }

    validateAndFixGyroConfig();

#if defined(TARGET_VALIDATECONFIG)
    targetValidateConfiguration();
#endif
}

void validateAndFixGyroConfig(void)
{
    // Prevent invalid notch cutoff
    if (gyroConfig()->gyro_soft_notch_cutoff_1 >= gyroConfig()->gyro_soft_notch_hz_1) {
        gyroConfigMutable()->gyro_soft_notch_hz_1 = 0;
    }
    if (gyroConfig()->gyro_soft_notch_cutoff_2 >= gyroConfig()->gyro_soft_notch_hz_2) {
        gyroConfigMutable()->gyro_soft_notch_hz_2 = 0;
    }

    float samplingTime = 0.000125f;

    if (gyroConfig()->gyro_lpf != GYRO_LPF_256HZ && gyroConfig()->gyro_lpf != GYRO_LPF_NONE) {
        pidConfigMutable()->pid_process_denom = 1; // When gyro set to 1khz always set pid speed 1:1 to sampling speed
        gyroConfigMutable()->gyro_sync_denom = 1;
        gyroConfigMutable()->gyro_use_32khz = false;
        samplingTime = 0.001f;
    }

    if (gyroConfig()->gyro_use_32khz) {
        samplingTime = 0.00003125;
        // F1 and F3 can't handle high sample speed.
#if defined(STM32F1)
        gyroConfigMutable()->gyro_sync_denom = MAX(gyroConfig()->gyro_sync_denom, 16);
#elif defined(STM32F3)
        gyroConfigMutable()->gyro_sync_denom = MAX(gyroConfig()->gyro_sync_denom, 4);
#endif
    } else {
#if defined(STM32F1)
        gyroConfigMutable()->gyro_sync_denom = MAX(gyroConfig()->gyro_sync_denom, 3);
#endif
    }

#if !defined(GYRO_USES_SPI) || !defined(USE_MPU_DATA_READY_SIGNAL)
    gyroConfigMutable()->gyro_isr_update = false;
#endif

    // check for looptime restrictions based on motor protocol. Motor times have safety margin
    const float pidLooptime = samplingTime * gyroConfig()->gyro_sync_denom * pidConfig()->pid_process_denom;
    float motorUpdateRestriction;
    switch(motorConfig()->dev.motorPwmProtocol) {
        case (PWM_TYPE_STANDARD):
            motorUpdateRestriction = 1.0f/BRUSHLESS_MOTORS_PWM_RATE;
            break;
        case (PWM_TYPE_ONESHOT125):
            motorUpdateRestriction = 0.0005f;
            break;
        case (PWM_TYPE_ONESHOT42):
            motorUpdateRestriction = 0.0001f;
            break;
#ifdef USE_DSHOT
        case (PWM_TYPE_DSHOT150):
            motorUpdateRestriction = 0.000250f;
            break;
        case (PWM_TYPE_DSHOT300):
            motorUpdateRestriction = 0.0001f;
            break;
#endif
        default:
            motorUpdateRestriction = 0.00003125f;
    }

    if (pidLooptime < motorUpdateRestriction) {
        const uint8_t maxPidProcessDenom = constrain(motorUpdateRestriction / (samplingTime * gyroConfig()->gyro_sync_denom), 1, MAX_PID_PROCESS_DENOM);
        pidConfigMutable()->pid_process_denom = MIN(pidConfigMutable()->pid_process_denom, maxPidProcessDenom);
    }

    // Prevent overriding the max rate of motors
    if (motorConfig()->dev.useUnsyncedPwm && (motorConfig()->dev.motorPwmProtocol <= PWM_TYPE_BRUSHED) && motorConfig()->dev.motorPwmProtocol != PWM_TYPE_STANDARD) {
        uint32_t maxEscRate = lrintf(1.0f / motorUpdateRestriction);

        if(motorConfig()->dev.motorPwmRate > maxEscRate)
            motorConfigMutable()->dev.motorPwmRate = maxEscRate;
    }
}

void readEEPROM(void)
{
    suspendRxSignal();

    // Sanity check, read flash
    if (!loadEEPROM()) {
        failureMode(FAILURE_INVALID_EEPROM_CONTENTS);
    }

    if (systemConfig()->activeRateProfile >= CONTROL_RATE_PROFILE_COUNT) {// sanity check
        systemConfigMutable()->activeRateProfile = 0;
    }
    setControlRateProfile(systemConfig()->activeRateProfile);

    if (systemConfig()->pidProfileIndex >= MAX_PROFILE_COUNT) {// sanity check
        systemConfigMutable()->pidProfileIndex = 0;
    }
    setPidProfile(systemConfig()->pidProfileIndex);

    validateAndFixConfig();
    activateConfig();

    resumeRxSignal();
}

void writeEEPROM(void)
{
    suspendRxSignal();

    writeConfigToEEPROM();

    resumeRxSignal();
}

void resetEEPROM(void)
{
    resetConfigs();
    writeEEPROM();
}

void ensureEEPROMContainsValidData(void)
{
    if (isEEPROMContentValid()) {
        return;
    }
    resetEEPROM();
}

void saveConfigAndNotify(void)
{
    writeEEPROM();
    readEEPROM();
    beeperConfirmationBeeps(1);
}

void changePidProfile(uint8_t pidProfileIndex)
{
    if (pidProfileIndex >= MAX_PROFILE_COUNT) {
        pidProfileIndex = MAX_PROFILE_COUNT - 1;
    }
    systemConfigMutable()->pidProfileIndex = pidProfileIndex;
    currentPidProfile = pidProfilesMutable(pidProfileIndex);
    beeperConfirmationBeeps(pidProfileIndex + 1);
}

void beeperOffSet(uint32_t mask)
{
    beeperConfigMutable()->beeper_off_flags |= mask;
}

void beeperOffSetAll(uint8_t beeperCount)
{
    beeperConfigMutable()->beeper_off_flags = (1 << beeperCount) -1;
}

void beeperOffClear(uint32_t mask)
{
    beeperConfigMutable()->beeper_off_flags &= ~(mask);
}

void beeperOffClearAll(void)
{
    beeperConfigMutable()->beeper_off_flags = 0;
}

uint32_t getBeeperOffMask(void)
{
    return beeperConfig()->beeper_off_flags;
}

void setBeeperOffMask(uint32_t mask)
{
    beeperConfigMutable()->beeper_off_flags = mask;
}

uint32_t getPreferredBeeperOffMask(void)
{
    return beeperConfig()->preferred_beeper_off_flags;
}

void setPreferredBeeperOffMask(uint32_t mask)
{
    beeperConfigMutable()->preferred_beeper_off_flags = mask;
}<|MERGE_RESOLUTION|>--- conflicted
+++ resolved
@@ -472,323 +472,6 @@
     return motorConfig()->minthrottle;
 }
 
-<<<<<<< HEAD
-#ifndef USE_PARAMETER_GROUPS
-void createDefaultConfig(master_t *config)
-{
-    // Clear all configuration
-    memset(config, 0, sizeof(master_t));
-
-    uint32_t *featuresPtr = &config->featureConfig.enabledFeatures;
-
-    intFeatureClearAll(featuresPtr);
-    intFeatureSet(DEFAULT_RX_FEATURE | FEATURE_FAILSAFE , featuresPtr);
-
-#ifdef DEFAULT_FEATURES
-    intFeatureSet(DEFAULT_FEATURES, featuresPtr);
-#endif
-
-#ifndef USE_PARAMETER_GROUPS
-#ifdef USE_MSP_DISPLAYPORT
-    resetDisplayPortProfile(&config->displayPortProfileMsp);
-#endif
-#ifdef USE_MAX7456
-    resetDisplayPortProfile(&config->displayPortProfileMax7456);
-#endif
-
-#ifdef USE_MAX7456
-    resetMax7456Config(&config->vcdProfile);
-#endif
-
-#ifdef OSD
-    osdResetConfig(&config->osdConfig);
-#endif
-#endif // USE_PARAMETER_GROUPS
-
-    config->version = EEPROM_CONF_VERSION;
-
-    // global settings
-#ifndef USE_PARAMETER_GROUPS
-    config->systemConfig.pidProfileIndex = 0;    // default profile
-    config->systemConfig.debug_mode = DEBUG_MODE;
-    config->systemConfig.task_statistics = true;
-#endif
-
-
-#ifndef USE_PARAMETER_GROUPS
-    config->imuConfig.dcm_kp = 2500;                // 1.0 * 10000
-    config->imuConfig.dcm_ki = 0;                   // 0.003 * 10000
-    config->imuConfig.small_angle = 25;
-    config->imuConfig.accDeadband.xy = 40;
-    config->imuConfig.accDeadband.z = 40;
-    config->imuConfig.acc_unarmedcal = 1;
-#endif
-#ifndef USE_PARAMETER_GROUPS
-    config->gyroConfig.gyro_lpf = GYRO_LPF_256HZ;    // 256HZ default
-#ifdef STM32F10X
-    config->gyroConfig.gyro_sync_denom = 8;
-    config->pidConfig.pid_process_denom = 1;
-#elif defined(USE_GYRO_SPI_MPU6000) || defined(USE_GYRO_SPI_MPU6500)  || defined(USE_GYRO_SPI_ICM20689)
-    config->gyroConfig.gyro_sync_denom = 1;
-    config->pidConfig.pid_process_denom = 4;
-#else
-    config->gyroConfig.gyro_sync_denom = 4;
-    config->pidConfig.pid_process_denom = 2;
-#endif
-    config->gyroConfig.gyro_soft_lpf_type = FILTER_PT1;
-    config->gyroConfig.gyro_soft_lpf_hz = 90;
-    config->gyroConfig.gyro_soft_notch_hz_1 = 400;
-    config->gyroConfig.gyro_soft_notch_cutoff_1 = 300;
-    config->gyroConfig.gyro_soft_notch_hz_2 = 200;
-    config->gyroConfig.gyro_soft_notch_cutoff_2 = 100;
-    config->gyroConfig.gyro_align = ALIGN_DEFAULT;
-    config->gyroConfig.gyroMovementCalibrationThreshold = 48;
-#endif
-
-#ifndef USE_PARAMETER_GROUPS
-    resetCompassConfig(&config->compassConfig);
-#endif
-
-#ifndef USE_PARAMETER_GROUPS
-    resetAccelerometerTrims(&config->accelerometerConfig.accZero);
-    config->accelerometerConfig.acc_align = ALIGN_DEFAULT;
-    config->accelerometerConfig.acc_hardware = ACC_DEFAULT;     // default/autodetect
-    resetRollAndPitchTrims(&config->accelerometerConfig.accelerometerTrims);
-    config->accelerometerConfig.acc_lpf_hz = 10.0f;
-#endif
-#ifndef USE_PARAMETER_GROUPS
-    config->boardAlignment.rollDegrees = 0;
-    config->boardAlignment.pitchDegrees = 0;
-    config->boardAlignment.yawDegrees = 0;
-#endif
-    config->rcControlsConfig.yaw_control_reversed = false;
-
-    // xxx_hardware: 0:default/autodetect, 1: disable
-    config->compassConfig.mag_hardware = 1;
-
-    config->barometerConfig.baro_hardware = 1;
-
-#ifndef USE_PARAMETER_GROUPS
-    resetBatteryConfig(&config->batteryConfig);
-
-#if defined(USE_PWM) || defined(USE_PPM)
-    resetPpmConfig(&config->ppmConfig);
-    resetPwmConfig(&config->pwmConfig);
-#endif
-#ifdef USE_PWM
-    config->pwmConfig.inputFilteringMode = INPUT_FILTERING_DISABLED;
-#endif
-
-#ifdef TELEMETRY
-    resetTelemetryConfig(&config->telemetryConfig);
-#endif
-#endif
-
-#ifndef USE_PARAMETER_GROUPS
-#ifdef USE_ADC
-    resetAdcConfig(&config->adcConfig);
-#endif
-
-#ifdef BEEPER
-    resetBeeperDevConfig(&config->beeperDevConfig);
-#endif
-#endif
-
-#ifdef SONAR
-    resetSonarConfig(&config->sonarConfig);
-#endif
-
-#ifndef USE_PARAMETER_GROUPS
-#ifdef USE_SDCARD
-    resetsdcardConfig(&config->sdcardConfig);
-#endif
-
-#ifdef SERIALRX_PROVIDER
-    config->rxConfig.serialrx_provider = SERIALRX_PROVIDER;
-#else
-    config->rxConfig.serialrx_provider = 0;
-#endif
-    config->rxConfig.halfDuplex = 0;
-    config->rxConfig.rx_spi_protocol = RX_SPI_DEFAULT_PROTOCOL;
-    config->rxConfig.sbus_inversion = 1;
-    config->rxConfig.spektrum_sat_bind = 0;
-    config->rxConfig.spektrum_sat_bind_autoreset = 1;
-    config->rxConfig.midrc = 1500;
-    config->rxConfig.mincheck = 1100;
-    config->rxConfig.maxcheck = 1900;
-    config->rxConfig.rx_min_usec = 885;          // any of first 4 channels below this value will trigger rx loss detection
-    config->rxConfig.rx_max_usec = 2115;         // any of first 4 channels above this value will trigger rx loss detection
-
-    for (int i = 0; i < MAX_SUPPORTED_RC_CHANNEL_COUNT; i++) {
-        rxFailsafeChannelConfig_t *channelFailsafeConfig = &config->rxConfig.failsafe_channel_configurations[i];
-        channelFailsafeConfig->mode = (i < NON_AUX_CHANNEL_COUNT) ? RX_FAILSAFE_MODE_AUTO : RX_FAILSAFE_MODE_HOLD;
-        channelFailsafeConfig->step = (i == THROTTLE) ? CHANNEL_VALUE_TO_RXFAIL_STEP(config->rxConfig.rx_min_usec) : CHANNEL_VALUE_TO_RXFAIL_STEP(config->rxConfig.midrc);
-    }
-
-    config->rxConfig.rssi_channel = 0;
-    config->rxConfig.rssi_scale = RSSI_SCALE_DEFAULT;
-    config->rxConfig.rssi_invert = 0;
-    config->rxConfig.rcInterpolation = RC_SMOOTHING_AUTO;
-    config->rxConfig.rcInterpolationChannels = 0;
-    config->rxConfig.rcInterpolationInterval = 19;
-    config->rxConfig.fpvCamAngleDegrees = 0;
-    config->rxConfig.max_aux_channel = DEFAULT_AUX_CHANNEL_COUNT;
-    config->rxConfig.airModeActivateThreshold = 1350;
-
-    resetAllRxChannelRangeConfigurations(config->rxConfig.channelRanges);
-#endif
-
-#ifndef USE_PARAMETER_GROUPS
-    config->armingConfig.gyro_cal_on_first_arm = 0;  // TODO - Cleanup retarded arm support
-    config->armingConfig.disarm_kill_switch = 1;
-    config->armingConfig.auto_disarm_delay = 5;
-
-    config->airplaneConfig.fixedwing_althold_reversed = false;
-
-    // Motor/ESC/Servo
-    resetMixerConfig(&config->mixerConfig);
-    resetMotorConfig(&config->motorConfig);
-#ifdef USE_SERVOS
-    resetServoConfig(&config->servoConfig);
-#endif
-    resetFlight3DConfig(&config->flight3DConfig);
-
-#ifdef LED_STRIP
-    resetLedStripConfig(&config->ledStripConfig);
-#endif
-
-#ifdef GPS
-    // gps/nav stuff
-    config->gpsConfig.provider = GPS_NMEA;
-    config->gpsConfig.sbasMode = SBAS_AUTO;
-    config->gpsConfig.autoConfig = GPS_AUTOCONFIG_ON;
-    config->gpsConfig.autoBaud = GPS_AUTOBAUD_OFF;
-#endif
-
-    resetSerialPinConfig(&config->serialPinConfig);
-
-    resetSerialConfig(&config->serialConfig);
-
-    for (int ii = 0; ii < MAX_PROFILE_COUNT; ++ii) {
-        resetProfile(&config->profile[ii]);
-    }
-    for (int ii = 0; ii < CONTROL_RATE_PROFILE_COUNT; ++ii) {
-        resetControlRateProfile(&config->controlRateProfile[ii]);
-    }
-#endif
-
-    config->compassConfig.mag_declination = 0;
-
-#ifdef BARO
-#ifndef USE_PARAMETER_GROUPS
-    resetBarometerConfig(&config->barometerConfig);
-#endif
-#endif
-
-    // Radio
-#ifdef RX_CHANNELS_TAER
-    parseRcChannels("TAER1234", &config->rxConfig);
-#else
-    parseRcChannels("AETR1234", &config->rxConfig);
-#endif
-
-#ifndef USE_PARAMETER_GROUPS
-    resetRcControlsConfig(&config->rcControlsConfig);
-
-    config->throttleCorrectionConfig.throttle_correction_value = 0;      // could 10 with althold or 40 for fpv
-    config->throttleCorrectionConfig.throttle_correction_angle = 800;    // could be 80.0 deg with atlhold or 45.0 for fpv
-
-    // Failsafe Variables
-    config->failsafeConfig.failsafe_delay = 10;                            // 1sec
-    config->failsafeConfig.failsafe_off_delay = 10;                        // 1sec
-    config->failsafeConfig.failsafe_throttle = 1000;                       // default throttle off.
-    config->failsafeConfig.failsafe_kill_switch = 0;                       // default failsafe switch action is identical to rc link loss
-    config->failsafeConfig.failsafe_throttle_low_delay = 100;              // default throttle low delay for "just disarm" on failsafe condition
-    config->failsafeConfig.failsafe_procedure = FAILSAFE_PROCEDURE_DROP_IT;// default full failsafe procedure is 0: auto-landing
-#endif
-
-#ifdef USE_SERVOS
-#ifndef USE_PARAMETER_GROUPS
-    // servos
-    for (int i = 0; i < MAX_SUPPORTED_SERVOS; i++) {
-        config->servoProfile.servoConf[i].min = DEFAULT_SERVO_MIN;
-        config->servoProfile.servoConf[i].max = DEFAULT_SERVO_MAX;
-        config->servoProfile.servoConf[i].middle = DEFAULT_SERVO_MIDDLE;
-        config->servoProfile.servoConf[i].rate = 100;
-        config->servoProfile.servoConf[i].forwardFromChannel = CHANNEL_FORWARDING_DISABLED;
-    }
-
-    // gimbal
-    config->gimbalConfig.mode = GIMBAL_MODE_NORMAL;
-#endif
-
-    // Channel forwarding;
-    config->servoConfig.channelForwardingStartChannel = AUX1;
-#endif
-
-#ifndef USE_PARAMETER_GROUPS
-#ifdef GPS
-    resetNavigationConfig(&config->navigationConfig);
-#endif
-#endif
-
-    // custom mixer. clear by defaults.
-    for (int i = 0; i < MAX_SUPPORTED_MOTORS; i++) {
-        config->customMotorMixer[i].throttle = 0.0f;
-    }
-
-#ifndef USE_PARAMETER_GROUPS
-#ifdef VTX
-    config->vtxConfig.vtx_band = 4;    //Fatshark/Airwaves
-    config->vtxConfig.vtx_channel = 1; //CH1
-    config->vtxConfig.vtx_mode = 0;    //CH+BAND mode
-    config->vtxConfig.vtx_mhz = 5740;  //F0
-#endif
-#endif
-
-#ifdef TRANSPONDER
-    static const uint8_t defaultTransponderData[9] = {0x12, 0x34, 0x56, 0x78, 0x9A, 0xBC, 0x0, 0x0, 0x0 }; // Note, this is NOT a valid transponder code, it's just for testing production hardware
-    memcpy(config->transponderConfig.data, &defaultTransponderData, sizeof(defaultTransponderData));
-    config->transponderConfig.provider = ILAP;
-#endif
-
-#ifndef USE_PARAMETER_GROUPS
-#ifdef BLACKBOX
-#if defined(ENABLE_BLACKBOX_LOGGING_ON_SPIFLASH_BY_DEFAULT)
-    config->blackboxConfig.device = BLACKBOX_DEVICE_FLASH;
-#elif defined(ENABLE_BLACKBOX_LOGGING_ON_SDCARD_BY_DEFAULT)
-    config->blackboxConfig.device = BLACKBOX_DEVICE_SDCARD;
-#else
-    config->blackboxConfig.device = BLACKBOX_DEVICE_SERIAL;
-#endif
-    config->blackboxConfig.rate_num = 1;
-    config->blackboxConfig.rate_denom = 1;
-    config->blackboxConfig.on_motor_test = 0; // default off
-#endif // BLACKBOX
-#endif
-
-#ifdef SERIALRX_UART
-    if (featureConfigured(FEATURE_RX_SERIAL)) {
-        int serialIndex = findSerialPortIndexByIdentifier(SERIALRX_UART);
-        if (serialIndex >= 0) {
-            config->serialConfig.portConfigs[serialIndex].functionMask = FUNCTION_RX_SERIAL;
-        }
-    }
-#endif
-
-#ifndef USE_PARAMETER_GROUPS
-#ifdef USE_FLASHFS
-    resetFlashConfig(&config->flashConfig);
-#endif
-
-    resetStatusLedConfig(&config->statusLedConfig);
-#endif
-
-}
-#endif
-
-=======
->>>>>>> e84cbe5f
 void resetConfigs(void)
 {
     pgResetAll(MAX_PROFILE_COUNT);
