--- conflicted
+++ resolved
@@ -215,30 +215,32 @@
     memset(mspPorts, 0, sizeof(mspPorts));
     mspSerialAllocatePorts();
 }
-<<<<<<< HEAD
-
-void mspSerialPush(uint8_t cmd, uint8_t *data, int buflen)
-{
+
+void mspSerialPush(uint8_t cmd, uint8_t *data, int datalen)
+{
+    static uint8_t pushBuf[30];
+
+    mspPacket_t push = {
+        .buf = { .ptr = pushBuf, .end = ARRAYEND(pushBuf), },
+        .cmd = cmd,
+        .result = 0,
+    };
+
     for (uint8_t portIndex = 0; portIndex < MAX_MSP_PORT_COUNT; portIndex++) {
         mspPort_t * const mspPort = &mspPorts[portIndex];
         if (!mspPort->port) {
             continue;
         }
 
-        // Big enough for a OSD line
-        uint8_t buf[sizeof(bufWriter_t) + 30];
-
-        writer = bufWriterInit(buf, sizeof(buf), (bufWrite_t)serialWriteBufShim, mspPort->port);
-
-        mspPushCommandFn(mspPort, cmd, data, buflen);
-
-        bufWriterFlush(writer);
+        mspPushCommandFn(&push, data, datalen);
+
+        sbufSwitchToReader(&push.buf, pushBuf);
+
+        mspSerialEncode(mspPort, &push);
     }
 }
 
 void mspSerialPushInit(mspPushCommandFnPtr mspPushCommandFnToUse)
 {
     mspPushCommandFn = mspPushCommandFnToUse;
-}
-=======
->>>>>>> eef0d7a7
+}