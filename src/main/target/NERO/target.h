--- conflicted
+++ resolved
@@ -94,14 +94,8 @@
 
 #define SERIAL_PORT_COUNT       6
 
-<<<<<<< HEAD
-//#define USE_ESCSERIAL //TODO: make ESC serial F7 compatible
-//#define ESCSERIAL_TIMER_TX_PIN   PC7  // (HARDARE=0,PPM)
-=======
 #define USE_ESCSERIAL
-#define ESCSERIAL_TIMER_TX_HARDWARE 0 // PWM 1
-#define ESCSERIAL_TIMER_TX_PIN  PC7 // XXX Provisional (Hardware=0, PPM)
->>>>>>> b8b1c890
+#define ESCSERIAL_TIMER_TX_PIN  PC7 // (Hardware=0, PPM)
 
 #define USE_SPI
 
